--- conflicted
+++ resolved
@@ -86,13 +86,10 @@
 	kasan_init();
 #endif
 
-<<<<<<< HEAD
-=======
 #if IS_ENABLED(CONFIG_RISCV_SBI)
 	sbi_init();
 #endif
 
->>>>>>> 04d5ce62
 #ifdef CONFIG_SMP
 	setup_smp();
 #endif
