--- conflicted
+++ resolved
@@ -120,7 +120,14 @@
 
 	RO_DATA(PAGE_SIZE)
 
-<<<<<<< HEAD
+	. = ALIGN(4);
+	__ex_table : AT(ADDR(__ex_table) - LOAD_OFFSET) {
+		__start___ex_table = .;
+#ifdef CONFIG_MMU
+		*(__ex_table)
+#endif
+		__stop___ex_table = .;
+	}
 
 #ifdef CONFIG_ARCH_ZYNQ
 	. = ALIGN (4) ;
@@ -131,18 +138,6 @@
 		_fdt_end = . ;
 	}
 #endif
-
-
-=======
-	. = ALIGN(4);
-	__ex_table : AT(ADDR(__ex_table) - LOAD_OFFSET) {
-		__start___ex_table = .;
-#ifdef CONFIG_MMU
-		*(__ex_table)
-#endif
-		__stop___ex_table = .;
-	}
->>>>>>> 19f949f5
 
 #ifdef CONFIG_ARM_UNWIND
 	/*
