/*
 * Copyright (C) 2007-2009 Michal Simek <monstr@monstr.eu>
 * Copyright (C) 2007-2009 PetaLogix
 * Copyright (C) 2006 Atmark Techno, Inc.
 *
 * This file is subject to the terms and conditions of the GNU General Public
 * License. See the file "COPYING" in the main directory of this archive
 * for more details.
 */

#include <linux/sched.h>
#include <linux/io.h>

#include <asm/setup.h>
#include <asm/page.h>
#include <asm/prom.h>

static unsigned int base_addr;

void heartbeat(void)
{
	static unsigned int cnt, period, dist;

	if (base_addr) {
		if (cnt == 0 || cnt == dist)
			out_be32(base_addr, 1);
		else if (cnt == 7 || cnt == dist + 7)
			out_be32(base_addr, 0);

		if (++cnt > period) {
			cnt = 0;
			/*
			 * The hyperbolic function below modifies the heartbeat
			 * period length in dependency of the current (5min)
			 * load. It goes through the points f(0)=126, f(1)=86,
			 * f(5)=51, f(inf)->30.
			 */
			period = ((672 << FSHIFT) / (5 * avenrun[0] +
						(7 << FSHIFT))) + 30;
			dist = period / 4;
		}
	}
}

void setup_heartbeat(void)
{
	struct device_node *gpio = NULL;
	int *prop;
	int j;
	char *gpio_list[] = {
				"xlnx,xps-gpio-1.00.a",
				"xlnx,opb-gpio-1.00.a",
				NULL
			};

	for (j = 0; gpio_list[j] != NULL; j++) {
		gpio = of_find_compatible_node(NULL, NULL, gpio_list[j]);
		if (gpio)
			break;
	}

	if (gpio) {
		base_addr = *(int *) of_get_property(gpio, "reg", NULL);
		base_addr = (unsigned long) ioremap(base_addr, PAGE_SIZE);
		printk(KERN_NOTICE "Heartbeat GPIO at 0x%x\n", base_addr);

		/* GPIO is configured as output */
<<<<<<< HEAD
		prop = (int *)of_get_property(gpio, "xlnx,is-bidir", NULL);
=======
		prop = (int *) of_get_property(gpio, "xlnx,is-bidir", NULL);
>>>>>>> d7d6c1a5
		if (prop)
			out_be32(base_addr + 4, 0);
	}
}<|MERGE_RESOLUTION|>--- conflicted
+++ resolved
@@ -65,11 +65,7 @@
 		printk(KERN_NOTICE "Heartbeat GPIO at 0x%x\n", base_addr);
 
 		/* GPIO is configured as output */
-<<<<<<< HEAD
-		prop = (int *)of_get_property(gpio, "xlnx,is-bidir", NULL);
-=======
 		prop = (int *) of_get_property(gpio, "xlnx,is-bidir", NULL);
->>>>>>> d7d6c1a5
 		if (prop)
 			out_be32(base_addr + 4, 0);
 	}
