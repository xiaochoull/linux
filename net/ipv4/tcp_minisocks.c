--- conflicted
+++ resolved
@@ -316,16 +316,10 @@
 		 */
 		local_bh_disable();
 		inet_twsk_schedule(tw, timeo);
-<<<<<<< HEAD
-		/* Linkage updates. */
-		__inet_twsk_hashdance(tw, sk, &tcp_hashinfo);
-		inet_twsk_put(tw);
-=======
 		/* Linkage updates.
 		 * Note that access to tw after this point is illegal.
 		 */
 		inet_twsk_hashdance(tw, sk, &tcp_hashinfo);
->>>>>>> 661e50bc
 		local_bh_enable();
 	} else {
 		/* Sorry, if we're out of memory, just CLOSE this
