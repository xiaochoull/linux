#
# 64-bit system call numbers and entry vectors
#
# The format is:
# <number> <abi> <name> <entry point>
#
# The __x64_sys_*() stubs are created on-the-fly for sys_*() system calls
#
# The abi is "common", "64" or "x32" for this file.
#
0	common	read			__x64_sys_read
1	common	write			__x64_sys_write
2	common	open			__x64_sys_open
3	common	close			__x64_sys_close
4	common	stat			__x64_sys_newstat
5	common	fstat			__x64_sys_newfstat
6	common	lstat			__x64_sys_newlstat
7	common	poll			__x64_sys_poll
8	common	lseek			__x64_sys_lseek
9	common	mmap			__x64_sys_mmap
10	common	mprotect		__x64_sys_mprotect
11	common	munmap			__x64_sys_munmap
12	common	brk			__x64_sys_brk
13	64	rt_sigaction		__x64_sys_rt_sigaction
14	common	rt_sigprocmask		__x64_sys_rt_sigprocmask
15	64	rt_sigreturn		__x64_sys_rt_sigreturn/ptregs
16	64	ioctl			__x64_sys_ioctl
17	common	pread64			__x64_sys_pread64
18	common	pwrite64		__x64_sys_pwrite64
19	64	readv			__x64_sys_readv
20	64	writev			__x64_sys_writev
21	common	access			__x64_sys_access
22	common	pipe			__x64_sys_pipe
23	common	select			__x64_sys_select
24	common	sched_yield		__x64_sys_sched_yield
25	common	mremap			__x64_sys_mremap
26	common	msync			__x64_sys_msync
27	common	mincore			__x64_sys_mincore
28	common	madvise			__x64_sys_madvise
29	common	shmget			__x64_sys_shmget
30	common	shmat			__x64_sys_shmat
31	common	shmctl			__x64_sys_shmctl
32	common	dup			__x64_sys_dup
33	common	dup2			__x64_sys_dup2
34	common	pause			__x64_sys_pause
35	common	nanosleep		__x64_sys_nanosleep
36	common	getitimer		__x64_sys_getitimer
37	common	alarm			__x64_sys_alarm
38	common	setitimer		__x64_sys_setitimer
39	common	getpid			__x64_sys_getpid
40	common	sendfile		__x64_sys_sendfile64
41	common	socket			__x64_sys_socket
42	common	connect			__x64_sys_connect
43	common	accept			__x64_sys_accept
44	common	sendto			__x64_sys_sendto
45	64	recvfrom		__x64_sys_recvfrom
46	64	sendmsg			__x64_sys_sendmsg
47	64	recvmsg			__x64_sys_recvmsg
48	common	shutdown		__x64_sys_shutdown
49	common	bind			__x64_sys_bind
50	common	listen			__x64_sys_listen
51	common	getsockname		__x64_sys_getsockname
52	common	getpeername		__x64_sys_getpeername
53	common	socketpair		__x64_sys_socketpair
54	64	setsockopt		__x64_sys_setsockopt
55	64	getsockopt		__x64_sys_getsockopt
56	common	clone			__x64_sys_clone/ptregs
57	common	fork			__x64_sys_fork/ptregs
58	common	vfork			__x64_sys_vfork/ptregs
59	64	execve			__x64_sys_execve/ptregs
60	common	exit			__x64_sys_exit
61	common	wait4			__x64_sys_wait4
62	common	kill			__x64_sys_kill
63	common	uname			__x64_sys_newuname
64	common	semget			__x64_sys_semget
65	common	semop			__x64_sys_semop
66	common	semctl			__x64_sys_semctl
67	common	shmdt			__x64_sys_shmdt
68	common	msgget			__x64_sys_msgget
69	common	msgsnd			__x64_sys_msgsnd
70	common	msgrcv			__x64_sys_msgrcv
71	common	msgctl			__x64_sys_msgctl
72	common	fcntl			__x64_sys_fcntl
73	common	flock			__x64_sys_flock
74	common	fsync			__x64_sys_fsync
75	common	fdatasync		__x64_sys_fdatasync
76	common	truncate		__x64_sys_truncate
77	common	ftruncate		__x64_sys_ftruncate
78	common	getdents		__x64_sys_getdents
79	common	getcwd			__x64_sys_getcwd
80	common	chdir			__x64_sys_chdir
81	common	fchdir			__x64_sys_fchdir
82	common	rename			__x64_sys_rename
83	common	mkdir			__x64_sys_mkdir
84	common	rmdir			__x64_sys_rmdir
85	common	creat			__x64_sys_creat
86	common	link			__x64_sys_link
87	common	unlink			__x64_sys_unlink
88	common	symlink			__x64_sys_symlink
89	common	readlink		__x64_sys_readlink
90	common	chmod			__x64_sys_chmod
91	common	fchmod			__x64_sys_fchmod
92	common	chown			__x64_sys_chown
93	common	fchown			__x64_sys_fchown
94	common	lchown			__x64_sys_lchown
95	common	umask			__x64_sys_umask
96	common	gettimeofday		__x64_sys_gettimeofday
97	common	getrlimit		__x64_sys_getrlimit
98	common	getrusage		__x64_sys_getrusage
99	common	sysinfo			__x64_sys_sysinfo
100	common	times			__x64_sys_times
101	64	ptrace			__x64_sys_ptrace
102	common	getuid			__x64_sys_getuid
103	common	syslog			__x64_sys_syslog
104	common	getgid			__x64_sys_getgid
105	common	setuid			__x64_sys_setuid
106	common	setgid			__x64_sys_setgid
107	common	geteuid			__x64_sys_geteuid
108	common	getegid			__x64_sys_getegid
109	common	setpgid			__x64_sys_setpgid
110	common	getppid			__x64_sys_getppid
111	common	getpgrp			__x64_sys_getpgrp
112	common	setsid			__x64_sys_setsid
113	common	setreuid		__x64_sys_setreuid
114	common	setregid		__x64_sys_setregid
115	common	getgroups		__x64_sys_getgroups
116	common	setgroups		__x64_sys_setgroups
117	common	setresuid		__x64_sys_setresuid
118	common	getresuid		__x64_sys_getresuid
119	common	setresgid		__x64_sys_setresgid
120	common	getresgid		__x64_sys_getresgid
121	common	getpgid			__x64_sys_getpgid
122	common	setfsuid		__x64_sys_setfsuid
123	common	setfsgid		__x64_sys_setfsgid
124	common	getsid			__x64_sys_getsid
125	common	capget			__x64_sys_capget
126	common	capset			__x64_sys_capset
127	64	rt_sigpending		__x64_sys_rt_sigpending
128	64	rt_sigtimedwait		__x64_sys_rt_sigtimedwait
129	64	rt_sigqueueinfo		__x64_sys_rt_sigqueueinfo
130	common	rt_sigsuspend		__x64_sys_rt_sigsuspend
131	64	sigaltstack		__x64_sys_sigaltstack
132	common	utime			__x64_sys_utime
133	common	mknod			__x64_sys_mknod
134	64	uselib
135	common	personality		__x64_sys_personality
136	common	ustat			__x64_sys_ustat
137	common	statfs			__x64_sys_statfs
138	common	fstatfs			__x64_sys_fstatfs
139	common	sysfs			__x64_sys_sysfs
140	common	getpriority		__x64_sys_getpriority
141	common	setpriority		__x64_sys_setpriority
142	common	sched_setparam		__x64_sys_sched_setparam
143	common	sched_getparam		__x64_sys_sched_getparam
144	common	sched_setscheduler	__x64_sys_sched_setscheduler
145	common	sched_getscheduler	__x64_sys_sched_getscheduler
146	common	sched_get_priority_max	__x64_sys_sched_get_priority_max
147	common	sched_get_priority_min	__x64_sys_sched_get_priority_min
148	common	sched_rr_get_interval	__x64_sys_sched_rr_get_interval
149	common	mlock			__x64_sys_mlock
150	common	munlock			__x64_sys_munlock
151	common	mlockall		__x64_sys_mlockall
152	common	munlockall		__x64_sys_munlockall
153	common	vhangup			__x64_sys_vhangup
154	common	modify_ldt		__x64_sys_modify_ldt
155	common	pivot_root		__x64_sys_pivot_root
156	64	_sysctl			__x64_sys_sysctl
157	common	prctl			__x64_sys_prctl
158	common	arch_prctl		__x64_sys_arch_prctl
159	common	adjtimex		__x64_sys_adjtimex
160	common	setrlimit		__x64_sys_setrlimit
161	common	chroot			__x64_sys_chroot
162	common	sync			__x64_sys_sync
163	common	acct			__x64_sys_acct
164	common	settimeofday		__x64_sys_settimeofday
165	common	mount			__x64_sys_mount
166	common	umount2			__x64_sys_umount
167	common	swapon			__x64_sys_swapon
168	common	swapoff			__x64_sys_swapoff
169	common	reboot			__x64_sys_reboot
170	common	sethostname		__x64_sys_sethostname
171	common	setdomainname		__x64_sys_setdomainname
172	common	iopl			__x64_sys_iopl/ptregs
173	common	ioperm			__x64_sys_ioperm
174	64	create_module
175	common	init_module		__x64_sys_init_module
176	common	delete_module		__x64_sys_delete_module
177	64	get_kernel_syms
178	64	query_module
179	common	quotactl		__x64_sys_quotactl
180	64	nfsservctl
181	common	getpmsg
182	common	putpmsg
183	common	afs_syscall
184	common	tuxcall
185	common	security
186	common	gettid			__x64_sys_gettid
187	common	readahead		__x64_sys_readahead
188	common	setxattr		__x64_sys_setxattr
189	common	lsetxattr		__x64_sys_lsetxattr
190	common	fsetxattr		__x64_sys_fsetxattr
191	common	getxattr		__x64_sys_getxattr
192	common	lgetxattr		__x64_sys_lgetxattr
193	common	fgetxattr		__x64_sys_fgetxattr
194	common	listxattr		__x64_sys_listxattr
195	common	llistxattr		__x64_sys_llistxattr
196	common	flistxattr		__x64_sys_flistxattr
197	common	removexattr		__x64_sys_removexattr
198	common	lremovexattr		__x64_sys_lremovexattr
199	common	fremovexattr		__x64_sys_fremovexattr
200	common	tkill			__x64_sys_tkill
201	common	time			__x64_sys_time
202	common	futex			__x64_sys_futex
203	common	sched_setaffinity	__x64_sys_sched_setaffinity
204	common	sched_getaffinity	__x64_sys_sched_getaffinity
205	64	set_thread_area
206	64	io_setup		__x64_sys_io_setup
207	common	io_destroy		__x64_sys_io_destroy
208	common	io_getevents		__x64_sys_io_getevents
209	64	io_submit		__x64_sys_io_submit
210	common	io_cancel		__x64_sys_io_cancel
211	64	get_thread_area
212	common	lookup_dcookie		__x64_sys_lookup_dcookie
213	common	epoll_create		__x64_sys_epoll_create
214	64	epoll_ctl_old
215	64	epoll_wait_old
216	common	remap_file_pages	__x64_sys_remap_file_pages
217	common	getdents64		__x64_sys_getdents64
218	common	set_tid_address		__x64_sys_set_tid_address
219	common	restart_syscall		__x64_sys_restart_syscall
220	common	semtimedop		__x64_sys_semtimedop
221	common	fadvise64		__x64_sys_fadvise64
222	64	timer_create		__x64_sys_timer_create
223	common	timer_settime		__x64_sys_timer_settime
224	common	timer_gettime		__x64_sys_timer_gettime
225	common	timer_getoverrun	__x64_sys_timer_getoverrun
226	common	timer_delete		__x64_sys_timer_delete
227	common	clock_settime		__x64_sys_clock_settime
228	common	clock_gettime		__x64_sys_clock_gettime
229	common	clock_getres		__x64_sys_clock_getres
230	common	clock_nanosleep		__x64_sys_clock_nanosleep
231	common	exit_group		__x64_sys_exit_group
232	common	epoll_wait		__x64_sys_epoll_wait
233	common	epoll_ctl		__x64_sys_epoll_ctl
234	common	tgkill			__x64_sys_tgkill
235	common	utimes			__x64_sys_utimes
236	64	vserver
237	common	mbind			__x64_sys_mbind
238	common	set_mempolicy		__x64_sys_set_mempolicy
239	common	get_mempolicy		__x64_sys_get_mempolicy
240	common	mq_open			__x64_sys_mq_open
241	common	mq_unlink		__x64_sys_mq_unlink
242	common	mq_timedsend		__x64_sys_mq_timedsend
243	common	mq_timedreceive		__x64_sys_mq_timedreceive
244	64	mq_notify		__x64_sys_mq_notify
245	common	mq_getsetattr		__x64_sys_mq_getsetattr
246	64	kexec_load		__x64_sys_kexec_load
247	64	waitid			__x64_sys_waitid
248	common	add_key			__x64_sys_add_key
249	common	request_key		__x64_sys_request_key
250	common	keyctl			__x64_sys_keyctl
251	common	ioprio_set		__x64_sys_ioprio_set
252	common	ioprio_get		__x64_sys_ioprio_get
253	common	inotify_init		__x64_sys_inotify_init
254	common	inotify_add_watch	__x64_sys_inotify_add_watch
255	common	inotify_rm_watch	__x64_sys_inotify_rm_watch
256	common	migrate_pages		__x64_sys_migrate_pages
257	common	openat			__x64_sys_openat
258	common	mkdirat			__x64_sys_mkdirat
259	common	mknodat			__x64_sys_mknodat
260	common	fchownat		__x64_sys_fchownat
261	common	futimesat		__x64_sys_futimesat
262	common	newfstatat		__x64_sys_newfstatat
263	common	unlinkat		__x64_sys_unlinkat
264	common	renameat		__x64_sys_renameat
265	common	linkat			__x64_sys_linkat
266	common	symlinkat		__x64_sys_symlinkat
267	common	readlinkat		__x64_sys_readlinkat
268	common	fchmodat		__x64_sys_fchmodat
269	common	faccessat		__x64_sys_faccessat
270	common	pselect6		__x64_sys_pselect6
271	common	ppoll			__x64_sys_ppoll
272	common	unshare			__x64_sys_unshare
273	64	set_robust_list		__x64_sys_set_robust_list
274	64	get_robust_list		__x64_sys_get_robust_list
275	common	splice			__x64_sys_splice
276	common	tee			__x64_sys_tee
277	common	sync_file_range		__x64_sys_sync_file_range
278	64	vmsplice		__x64_sys_vmsplice
279	64	move_pages		__x64_sys_move_pages
280	common	utimensat		__x64_sys_utimensat
281	common	epoll_pwait		__x64_sys_epoll_pwait
282	common	signalfd		__x64_sys_signalfd
283	common	timerfd_create		__x64_sys_timerfd_create
284	common	eventfd			__x64_sys_eventfd
285	common	fallocate		__x64_sys_fallocate
286	common	timerfd_settime		__x64_sys_timerfd_settime
287	common	timerfd_gettime		__x64_sys_timerfd_gettime
288	common	accept4			__x64_sys_accept4
289	common	signalfd4		__x64_sys_signalfd4
290	common	eventfd2		__x64_sys_eventfd2
291	common	epoll_create1		__x64_sys_epoll_create1
292	common	dup3			__x64_sys_dup3
293	common	pipe2			__x64_sys_pipe2
294	common	inotify_init1		__x64_sys_inotify_init1
295	64	preadv			__x64_sys_preadv
296	64	pwritev			__x64_sys_pwritev
297	64	rt_tgsigqueueinfo	__x64_sys_rt_tgsigqueueinfo
298	common	perf_event_open		__x64_sys_perf_event_open
299	64	recvmmsg		__x64_sys_recvmmsg
300	common	fanotify_init		__x64_sys_fanotify_init
301	common	fanotify_mark		__x64_sys_fanotify_mark
302	common	prlimit64		__x64_sys_prlimit64
303	common	name_to_handle_at	__x64_sys_name_to_handle_at
304	common	open_by_handle_at	__x64_sys_open_by_handle_at
305	common	clock_adjtime		__x64_sys_clock_adjtime
306	common	syncfs			__x64_sys_syncfs
307	64	sendmmsg		__x64_sys_sendmmsg
308	common	setns			__x64_sys_setns
309	common	getcpu			__x64_sys_getcpu
310	64	process_vm_readv	__x64_sys_process_vm_readv
311	64	process_vm_writev	__x64_sys_process_vm_writev
312	common	kcmp			__x64_sys_kcmp
313	common	finit_module		__x64_sys_finit_module
314	common	sched_setattr		__x64_sys_sched_setattr
315	common	sched_getattr		__x64_sys_sched_getattr
316	common	renameat2		__x64_sys_renameat2
317	common	seccomp			__x64_sys_seccomp
318	common	getrandom		__x64_sys_getrandom
319	common	memfd_create		__x64_sys_memfd_create
320	common	kexec_file_load		__x64_sys_kexec_file_load
321	common	bpf			__x64_sys_bpf
322	64	execveat		__x64_sys_execveat/ptregs
323	common	userfaultfd		__x64_sys_userfaultfd
324	common	membarrier		__x64_sys_membarrier
325	common	mlock2			__x64_sys_mlock2
326	common	copy_file_range		__x64_sys_copy_file_range
327	64	preadv2			__x64_sys_preadv2
328	64	pwritev2		__x64_sys_pwritev2
329	common	pkey_mprotect		__x64_sys_pkey_mprotect
330	common	pkey_alloc		__x64_sys_pkey_alloc
331	common	pkey_free		__x64_sys_pkey_free
332	common	statx			__x64_sys_statx
333	common	io_pgetevents		__x64_sys_io_pgetevents
334	common	rseq			__x64_sys_rseq
# don't use numbers 387 through 423, add new calls after the last
# 'common' entry
424	common	pidfd_send_signal	__x64_sys_pidfd_send_signal
425	common	io_uring_setup		__x64_sys_io_uring_setup
426	common	io_uring_enter		__x64_sys_io_uring_enter
427	common	io_uring_register	__x64_sys_io_uring_register
<<<<<<< HEAD
=======
428	common	open_tree		__x64_sys_open_tree
429	common	move_mount		__x64_sys_move_mount
430	common	fsopen			__x64_sys_fsopen
431	common	fsconfig		__x64_sys_fsconfig
432	common	fsmount			__x64_sys_fsmount
433	common	fspick			__x64_sys_fspick
>>>>>>> 0ecfebd2

#
# x32-specific system call numbers start at 512 to avoid cache impact
# for native 64-bit operation. The __x32_compat_sys stubs are created
# on-the-fly for compat_sys_*() compatibility system calls if X86_X32
# is defined.
#
512	x32	rt_sigaction		__x32_compat_sys_rt_sigaction
513	x32	rt_sigreturn		sys32_x32_rt_sigreturn
514	x32	ioctl			__x32_compat_sys_ioctl
515	x32	readv			__x32_compat_sys_readv
516	x32	writev			__x32_compat_sys_writev
517	x32	recvfrom		__x32_compat_sys_recvfrom
518	x32	sendmsg			__x32_compat_sys_sendmsg
519	x32	recvmsg			__x32_compat_sys_recvmsg
520	x32	execve			__x32_compat_sys_execve/ptregs
521	x32	ptrace			__x32_compat_sys_ptrace
522	x32	rt_sigpending		__x32_compat_sys_rt_sigpending
523	x32	rt_sigtimedwait		__x32_compat_sys_rt_sigtimedwait_time64
524	x32	rt_sigqueueinfo		__x32_compat_sys_rt_sigqueueinfo
525	x32	sigaltstack		__x32_compat_sys_sigaltstack
526	x32	timer_create		__x32_compat_sys_timer_create
527	x32	mq_notify		__x32_compat_sys_mq_notify
528	x32	kexec_load		__x32_compat_sys_kexec_load
529	x32	waitid			__x32_compat_sys_waitid
530	x32	set_robust_list		__x32_compat_sys_set_robust_list
531	x32	get_robust_list		__x32_compat_sys_get_robust_list
532	x32	vmsplice		__x32_compat_sys_vmsplice
533	x32	move_pages		__x32_compat_sys_move_pages
534	x32	preadv			__x32_compat_sys_preadv64
535	x32	pwritev			__x32_compat_sys_pwritev64
536	x32	rt_tgsigqueueinfo	__x32_compat_sys_rt_tgsigqueueinfo
537	x32	recvmmsg		__x32_compat_sys_recvmmsg_time64
538	x32	sendmmsg		__x32_compat_sys_sendmmsg
539	x32	process_vm_readv	__x32_compat_sys_process_vm_readv
540	x32	process_vm_writev	__x32_compat_sys_process_vm_writev
541	x32	setsockopt		__x32_compat_sys_setsockopt
542	x32	getsockopt		__x32_compat_sys_getsockopt
543	x32	io_setup		__x32_compat_sys_io_setup
544	x32	io_submit		__x32_compat_sys_io_submit
545	x32	execveat		__x32_compat_sys_execveat/ptregs
546	x32	preadv2			__x32_compat_sys_preadv64v2
547	x32	pwritev2		__x32_compat_sys_pwritev64v2<|MERGE_RESOLUTION|>--- conflicted
+++ resolved
@@ -349,15 +349,12 @@
 425	common	io_uring_setup		__x64_sys_io_uring_setup
 426	common	io_uring_enter		__x64_sys_io_uring_enter
 427	common	io_uring_register	__x64_sys_io_uring_register
-<<<<<<< HEAD
-=======
 428	common	open_tree		__x64_sys_open_tree
 429	common	move_mount		__x64_sys_move_mount
 430	common	fsopen			__x64_sys_fsopen
 431	common	fsconfig		__x64_sys_fsconfig
 432	common	fsmount			__x64_sys_fsmount
 433	common	fspick			__x64_sys_fspick
->>>>>>> 0ecfebd2
 
 #
 # x32-specific system call numbers start at 512 to avoid cache impact
