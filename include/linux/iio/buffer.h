/* The industrial I/O core - generic buffer interfaces.
 *
 * Copyright (c) 2008 Jonathan Cameron
 *
 * This program is free software; you can redistribute it and/or modify it
 * under the terms of the GNU General Public License version 2 as published by
 * the Free Software Foundation.
 */

#ifndef _IIO_BUFFER_GENERIC_H_
#define _IIO_BUFFER_GENERIC_H_
#include <linux/sysfs.h>
#include <linux/iio/iio.h>
#include <linux/kref.h>

#ifdef CONFIG_IIO_BUFFER

#define IIO_BLOCK_ALLOC_IOCTL	_IOWR('i', 0xa0, struct iio_buffer_block_alloc_req)
#define IIO_BLOCK_FREE_IOCTL	_IO('i', 0xa1)
#define IIO_BLOCK_QUERY_IOCTL	_IOWR('i', 0xa2, struct iio_buffer_block)
#define IIO_BLOCK_ENQUEUE_IOCTL	_IOWR('i', 0xa3, struct iio_buffer_block)
#define IIO_BLOCK_DEQUEUE_IOCTL	_IOWR('i', 0xa4, struct iio_buffer_block)

struct iio_buffer_block_alloc_req {
	__u32 type;
	__u32 size;
	__u32 count;
	__u32 id;
};

#define IIO_BUFFER_BLOCK_FLAG_TIMESTAMP_VALID (1 << 0)

struct iio_buffer_block {
	__u32 id;
	__u32 size;
	__u32 bytes_used;
	__u32 type;
	__u32 flags;
	union {
		__u32 offset;
	} data;
	__u64 timestamp;
};

struct iio_buffer;

/**
 * struct iio_buffer_access_funcs - access functions for buffers.
 * @store_to:		actually store stuff to the buffer
<<<<<<< HEAD
 * @read:		try to get a specified number of elements (must exist)
=======
 * @read_first_n:	try to get a specified number of bytes (must exist)
 * @data_available:	indicates whether data for reading from the buffer is
 *			available.
>>>>>>> 77301da0
 * @request_update:	if a parameter change has been marked, update underlying
 *			storage.
 * @get_bytes_per_datum:get current bytes per datum
 * @set_bytes_per_datum:set number of bytes per datum
 * @get_length:		get number of datums in buffer
 * @set_length:		set number of datums in buffer
 * @release:		called when the last reference to the buffer is dropped,
 *			should free all resources allocated by the buffer.
 *
 * The purpose of this structure is to make the buffer element
 * modular as event for a given driver, different usecases may require
 * different buffer designs (space efficiency vs speed for example).
 *
 * It is worth noting that a given buffer implementation may only support a
 * small proportion of these functions.  The core code 'should' cope fine with
 * any of them not existing.
 **/
struct iio_buffer_access_funcs {
	int (*store_to)(struct iio_buffer *buffer, const void *data);
<<<<<<< HEAD
	int (*read)(struct iio_buffer *buffer, size_t n, char __user *buf);
	bool (*data_available)(struct iio_buffer *buffer);
	int (*remove_from)(struct iio_buffer *buffer, void *data);
	int (*write)(struct iio_buffer *buffer, size_t n,
		const char __user *buf);
	bool (*space_available)(struct iio_buffer *buffer);
=======
	int (*read_first_n)(struct iio_buffer *buffer,
			    size_t n,
			    char __user *buf);
	bool (*data_available)(struct iio_buffer *buffer);
>>>>>>> 77301da0

	int (*request_update)(struct iio_buffer *buffer);

	int (*get_bytes_per_datum)(struct iio_buffer *buffer);
	int (*set_bytes_per_datum)(struct iio_buffer *buffer, size_t bpd);
	int (*get_length)(struct iio_buffer *buffer);
	int (*set_length)(struct iio_buffer *buffer, int length);

	void (*release)(struct iio_buffer *buffer);

	int (*enable)(struct iio_buffer *buffer, struct iio_dev *indio_dev);
	int (*disable)(struct iio_buffer *buffer, struct iio_dev *indio_dev);

	int (*alloc_blocks)(struct iio_buffer *buffer,
		struct iio_buffer_block_alloc_req *req);
	int (*free_blocks)(struct iio_buffer *buffer);
	int (*enqueue_block)(struct iio_buffer *buffer,
		struct iio_buffer_block *block);
	int (*dequeue_block)(struct iio_buffer *buffer,
		struct iio_buffer_block *block);
	int (*query_block)(struct iio_buffer *buffer,
		struct iio_buffer_block *block);
	int (*mmap)(struct iio_buffer *buffer,
		struct vm_area_struct *vma);
};

/**
 * struct iio_buffer - general buffer structure
 * @length:		[DEVICE] number of datums in buffer
 * @bytes_per_datum:	[DEVICE] size of individual datum including timestamp
 * @scan_el_attrs:	[DRIVER] control of scan elements if that scan mode
 *			control method is used
 * @scan_mask:		[INTERN] bitmask used in masking scan mode elements
 * @scan_timestamp:	[INTERN] does the scan mode include a timestamp
 * @access:		[DRIVER] buffer access functions associated with the
 *			implementation.
 * @scan_el_dev_attr_list:[INTERN] list of scan element related attributes.
 * @scan_el_group:	[DRIVER] attribute group for those attributes not
 *			created from the iio_chan_info array.
 * @pollq:		[INTERN] wait queue to allow for polling on the buffer.
 * @stufftoread:	[INTERN] flag to indicate new data.
 * @demux_list:		[INTERN] list of operations required to demux the scan.
 * @demux_bounce:	[INTERN] buffer for doing gather from incoming scan.
 * @buffer_list:	[INTERN] entry in the devices list of current buffers.
 * @ref:		[INTERN] reference count of the buffer.
 */
struct iio_buffer {
	int					length;
	int					bytes_per_datum;
	struct attribute_group			*scan_el_attrs;
	long					*scan_mask;
	bool					scan_timestamp;
	const struct iio_buffer_access_funcs	*access;
	struct list_head			scan_el_dev_attr_list;
	struct attribute_group			scan_el_group;
	wait_queue_head_t			pollq;
	bool					stufftoread;
	const struct attribute_group *attrs;
	struct list_head			demux_list;
	void					*demux_bounce;
	struct list_head			buffer_list;
	struct kref				ref;
};

static inline int iio_buffer_write(struct iio_buffer *buffer, size_t n,
	const char __user *buf)
{
	return buffer->access->write(buffer, n, buf);
}

static inline int iio_buffer_remove_sample(struct iio_buffer *buffer, u8 *data)
{
	return buffer->access->remove_from(buffer, data);
}

/**
 * iio_update_buffers() - add or remove buffer from active list
 * @indio_dev:		device to add buffer to
 * @insert_buffer:	buffer to insert
 * @remove_buffer:	buffer_to_remove
 *
 * Note this will tear down the all buffering and build it up again
 */
int iio_update_buffers(struct iio_dev *indio_dev,
		       struct iio_buffer *insert_buffer,
		       struct iio_buffer *remove_buffer);

/**
 * iio_buffer_init() - Initialize the buffer structure
 * @buffer:		buffer to be initialized
 **/
void iio_buffer_init(struct iio_buffer *buffer);

int iio_scan_mask_query(struct iio_dev *indio_dev,
			struct iio_buffer *buffer, int bit);

/**
 * iio_scan_mask_set() - set particular bit in the scan mask
 * @indio_dev		IIO device structure
 * @buffer:		the buffer whose scan mask we are interested in
 * @bit:		the bit to be set.
 **/
int iio_scan_mask_set(struct iio_dev *indio_dev,
		      struct iio_buffer *buffer, int bit);

/**
 * iio_push_to_buffers() - push to a registered buffer.
 * @indio_dev:		iio_dev structure for device.
 * @data:		Full scan.
 */
int iio_push_to_buffers(struct iio_dev *indio_dev, const void *data);

/*
 * iio_push_to_buffers_with_timestamp() - push data and timestamp to buffers
 * @indio_dev:		iio_dev structure for device.
 * @data:		sample data
 * @timestamp:		timestamp for the sample data
 *
 * Pushes data to the IIO device's buffers. If timestamps are enabled for the
 * device the function will store the supplied timestamp as the last element in
 * the sample data buffer before pushing it to the device buffers. The sample
 * data buffer needs to be large enough to hold the additional timestamp
 * (usually the buffer should be indio->scan_bytes bytes large).
 *
 * Returns 0 on success, a negative error code otherwise.
 */
static inline int iio_push_to_buffers_with_timestamp(struct iio_dev *indio_dev,
	void *data, int64_t timestamp)
{
	if (indio_dev->scan_timestamp) {
		size_t ts_offset = indio_dev->scan_bytes / sizeof(int64_t) - 1;
		((int64_t *)data)[ts_offset] = timestamp;
	}

	return iio_push_to_buffers(indio_dev, data);
}

int iio_update_demux(struct iio_dev *indio_dev);

/**
 * iio_buffer_register() - register the buffer with IIO core
 * @indio_dev:		device with the buffer to be registered
 * @channels:		the channel descriptions used to construct buffer
 * @num_channels:	the number of channels
 **/
int iio_buffer_register(struct iio_dev *indio_dev,
			const struct iio_chan_spec *channels,
			int num_channels);

/**
 * iio_buffer_unregister() - unregister the buffer from IIO core
 * @indio_dev:		the device with the buffer to be unregistered
 **/
void iio_buffer_unregister(struct iio_dev *indio_dev);

/**
 * iio_buffer_read_length() - attr func to get number of datums in the buffer
 **/
ssize_t iio_buffer_read_length(struct device *dev,
			       struct device_attribute *attr,
			       char *buf);
/**
 * iio_buffer_write_length() - attr func to set number of datums in the buffer
 **/
ssize_t iio_buffer_write_length(struct device *dev,
			      struct device_attribute *attr,
			      const char *buf,
			      size_t len);
/**
 * iio_buffer_store_enable() - attr to turn the buffer on
 **/
ssize_t iio_buffer_store_enable(struct device *dev,
				struct device_attribute *attr,
				const char *buf,
				size_t len);
/**
 * iio_buffer_show_enable() - attr to see if the buffer is on
 **/
ssize_t iio_buffer_show_enable(struct device *dev,
			       struct device_attribute *attr,
			       char *buf);
#define IIO_BUFFER_LENGTH_ATTR DEVICE_ATTR(length, S_IRUGO | S_IWUSR,	\
					   iio_buffer_read_length,	\
					   iio_buffer_write_length)

#define IIO_BUFFER_ENABLE_ATTR DEVICE_ATTR(enable, S_IRUGO | S_IWUSR,	\
					   iio_buffer_show_enable,	\
					   iio_buffer_store_enable)

bool iio_validate_scan_mask_onehot(struct iio_dev *indio_dev,
	const unsigned long *mask);

struct iio_buffer *iio_buffer_get(struct iio_buffer *buffer);
void iio_buffer_put(struct iio_buffer *buffer);

/**
 * iio_device_attach_buffer - Attach a buffer to a IIO device
 * @indio_dev: The device the buffer should be attached to
 * @buffer: The buffer to attach to the device
 *
 * This function attaches a buffer to a IIO device. The buffer stays attached to
 * the device until the device is freed. The function should only be called at
 * most once per device.
 */
static inline void iio_device_attach_buffer(struct iio_dev *indio_dev,
	struct iio_buffer *buffer)
{
	indio_dev->buffer = iio_buffer_get(buffer);
}

#else /* CONFIG_IIO_BUFFER */

static inline int iio_buffer_register(struct iio_dev *indio_dev,
					   const struct iio_chan_spec *channels,
					   int num_channels)
{
	return 0;
}

static inline void iio_buffer_unregister(struct iio_dev *indio_dev)
{}

static inline void iio_buffer_get(struct iio_buffer *buffer) {}
static inline void iio_buffer_put(struct iio_buffer *buffer) {}

#endif /* CONFIG_IIO_BUFFER */

#endif /* _IIO_BUFFER_GENERIC_H_ */<|MERGE_RESOLUTION|>--- conflicted
+++ resolved
@@ -47,13 +47,9 @@
 /**
  * struct iio_buffer_access_funcs - access functions for buffers.
  * @store_to:		actually store stuff to the buffer
-<<<<<<< HEAD
  * @read:		try to get a specified number of elements (must exist)
-=======
- * @read_first_n:	try to get a specified number of bytes (must exist)
  * @data_available:	indicates whether data for reading from the buffer is
  *			available.
->>>>>>> 77301da0
  * @request_update:	if a parameter change has been marked, update underlying
  *			storage.
  * @get_bytes_per_datum:get current bytes per datum
@@ -73,19 +69,12 @@
  **/
 struct iio_buffer_access_funcs {
 	int (*store_to)(struct iio_buffer *buffer, const void *data);
-<<<<<<< HEAD
 	int (*read)(struct iio_buffer *buffer, size_t n, char __user *buf);
 	bool (*data_available)(struct iio_buffer *buffer);
 	int (*remove_from)(struct iio_buffer *buffer, void *data);
 	int (*write)(struct iio_buffer *buffer, size_t n,
 		const char __user *buf);
 	bool (*space_available)(struct iio_buffer *buffer);
-=======
-	int (*read_first_n)(struct iio_buffer *buffer,
-			    size_t n,
-			    char __user *buf);
-	bool (*data_available)(struct iio_buffer *buffer);
->>>>>>> 77301da0
 
 	int (*request_update)(struct iio_buffer *buffer);
 
