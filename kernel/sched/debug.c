--- conflicted
+++ resolved
@@ -150,10 +150,7 @@
 	inode_lock(inode);
 	ret = sched_feat_set(cmp);
 	inode_unlock(inode);
-<<<<<<< HEAD
-=======
 	cpus_read_unlock();
->>>>>>> f9885ef8
 	if (ret < 0)
 		return ret;
 
