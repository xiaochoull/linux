--- conflicted
+++ resolved
@@ -34,11 +34,7 @@
 #define DP83867_CFG3		0x1e
 
 /* Extended Registers */
-<<<<<<< HEAD
 #define DP83867_CFG4		0x0031
-=======
-#define DP83867_CFG4            0x0031
->>>>>>> bebc6082
 #define DP83867_RGMIICTL	0x0032
 #define DP83867_STRAP_STS1	0x006E
 #define DP83867_RGMIIDCTL	0x0086
@@ -71,21 +67,17 @@
 /* PHY CTRL bits */
 #define DP83867_PHYCR_FIFO_DEPTH_SHIFT		14
 #define DP83867_PHYCR_FIFO_DEPTH_MASK		(3 << 14)
-<<<<<<< HEAD
 #define DP83867_MDI_CROSSOVER		5
 #define DP83867_MDI_CROSSOVER_AUTO	0b10
 #define DP83867_MDI_CROSSOVER_MDIX	0b01
 #define DP83867_PHYCTRL_SGMIIEN			0x0800
 #define DP83867_PHYCTRL_RXFIFO_SHIFT	12
 #define DP83867_PHYCTRL_TXFIFO_SHIFT	14
-=======
 #define DP83867_PHYCR_RESERVED_MASK		BIT(11)
->>>>>>> bebc6082
 
 /* RGMIIDCTL bits */
 #define DP83867_RGMII_TX_CLK_DELAY_SHIFT	4
 
-<<<<<<< HEAD
 /* CFG2 bits */
 #define MII_DP83867_CFG2_SPEEDOPT_10EN		0x0040
 #define MII_DP83867_CFG2_SGMII_AUTONEGEN	0x0080
@@ -102,7 +94,7 @@
 #define DP83867_CFG4_SGMII_AUTONEG_TIMER_11MS	0x60
 #define DP83867_CFG4_RESVDBIT7	BIT(7)
 #define DP83867_CFG4_RESVDBIT8	BIT(8)
-=======
+
 /* IO_MUX_CFG bits */
 #define DP83867_IO_MUX_CFG_IO_IMPEDANCE_CTRL	0x1f
 
@@ -117,19 +109,14 @@
 	DP83867_PORT_MIRROING_EN,
 	DP83867_PORT_MIRROING_DIS,
 };
->>>>>>> bebc6082
 
 struct dp83867_private {
 	int rx_id_delay;
 	int tx_id_delay;
 	int fifo_depth;
-<<<<<<< HEAD
-	bool rxctrl_strap_worka;
-=======
 	int io_impedance;
 	int port_mirroring;
 	bool rxctrl_strap_quirk;
->>>>>>> bebc6082
 };
 
 static int dp83867_ack_interrupt(struct phy_device *phydev)
@@ -220,17 +207,11 @@
 	     phydev->interface == PHY_INTERFACE_MODE_RGMII_TXID))
 		return ret;
 
-<<<<<<< HEAD
-	dp83867->rxctrl_strap_worka =
-				of_property_read_bool(of_node,
-						      "ti,rxctrl-strap-worka");
-=======
 	if (of_property_read_bool(of_node, "enet-phy-lane-swap"))
 		dp83867->port_mirroring = DP83867_PORT_MIRROING_EN;
 
 	if (of_property_read_bool(of_node, "enet-phy-lane-no-swap"))
 		dp83867->port_mirroring = DP83867_PORT_MIRROING_DIS;
->>>>>>> bebc6082
 
 	return of_property_read_u32(of_node, "ti,fifo-depth",
 				   &dp83867->fifo_depth);
@@ -245,13 +226,8 @@
 static int dp83867_config_init(struct phy_device *phydev)
 {
 	struct dp83867_private *dp83867;
-<<<<<<< HEAD
-	int ret;
+	int ret, bs;
 	u16 val, delay, cfg2;
-=======
-	int ret, val, bs;
-	u16 delay;
->>>>>>> bebc6082
 
 	if (!phydev->priv) {
 		dp83867 = devm_kzalloc(&phydev->mdio.dev, sizeof(*dp83867),
@@ -265,13 +241,6 @@
 			return ret;
 	} else {
 		dp83867 = (struct dp83867_private *)phydev->priv;
-	}
-
-	/* RX_DV/RX_CTRL strapped in mode 1 or mode 2 workaround */
-	if (dp83867->rxctrl_strap_quirk) {
-		val = phy_read_mmd(phydev, DP83867_DEVADDR, DP83867_CFG4);
-		val &= ~BIT(7);
-		phy_write_mmd(phydev, DP83867_DEVADDR, DP83867_CFG4, val);
 	}
 
 	if (phy_interface_is_rgmii(phydev)) {
@@ -308,12 +277,12 @@
 		/* This is a SW workaround for link instability if
 		 * RX_CTRL is not strapped to mode 3 or 4 in HW.
 		 */
-		if (dp83867->rxctrl_strap_worka) {
-			val = phy_read_mmd_indirect(phydev, DP83867_CFG4,
-						    DP83867_DEVADDR);
+		if (dp83867->rxctrl_strap_quirk) {
+			val = phy_read_mmd(phydev, DP83867_DEVADDR,
+					   DP83867_CFG4);
 			val &= ~DP83867_CFG4_RESVDBIT7;
-			phy_write_mmd_indirect(phydev, DP83867_CFG4,
-					       DP83867_DEVADDR, val);
+			phy_write_mmd(phydev, DP83867_DEVADDR, DP83867_CFG4,
+				      val);
 		}
 	} else {
 		phy_write(phydev, MII_BMCR,
@@ -328,8 +297,7 @@
 			 MII_DP83867_CFG2_SPEEDOPT_INTLOW);
 		phy_write(phydev, MII_DP83867_CFG2, cfg2);
 
-		phy_write_mmd_indirect(phydev, DP83867_RGMIICTL,
-				       DP83867_DEVADDR, 0x0);
+		phy_write_mmd(phydev, DP83867_DEVADDR, DP83867_RGMIICTL, 0x0);
 
 		phy_write(phydev, MII_DP83867_PHYCTRL,
 			  DP83867_PHYCTRL_SGMIIEN |
@@ -341,15 +309,15 @@
 		/* This is a SW workaround for link instability if
 		 * RX_CTRL is not strapped to mode 3 or 4 in HW.
 		 */
-		if (dp83867->rxctrl_strap_worka) {
-			val = phy_read_mmd_indirect(phydev, DP83867_CFG4,
-						    DP83867_DEVADDR);
+		if (dp83867->rxctrl_strap_quirk) {
+			val = phy_read_mmd(phydev, DP83867_DEVADDR,
+					   DP83867_CFG4);
 			val &= ~DP83867_CFG4_RESVDBIT7;
 			val |= DP83867_CFG4_RESVDBIT8;
 			val &= ~DP83867_CFG4_SGMII_AUTONEG_TIMER_MASK;
 			val |= DP83867_CFG4_SGMII_AUTONEG_TIMER_11MS;
-			phy_write_mmd_indirect(phydev, DP83867_CFG4,
-					       DP83867_DEVADDR, val);
+			phy_write_mmd(phydev, DP83867_DEVADDR, DP83867_CFG4,
+				      val);
 		}
 	}
 
