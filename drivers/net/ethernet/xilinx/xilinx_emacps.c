--- conflicted
+++ resolved
@@ -824,25 +824,12 @@
 					lp->phy_node,
 					&xemacps_adjust_link,
 					0,
-<<<<<<< HEAD
-					PHY_INTERFACE_MODE_RGMII_ID);
-
-		if (!phydev) {
-			printk(KERN_ERR "%s: no PHY found\n", ndev->name);
-			return -1;
-		}
-	}
-	if (!phydev) {
-		dev_err(&lp->pdev->dev, "%s: no PHY found\n", ndev->name);
-		return -1;
-=======
 					lp->phy_interface);
 		if (!phydev) {
 			dev_err(&lp->pdev->dev, "%s: no PHY found\n",
 			ndev->name);
 			return -1;
 		}
->>>>>>> cea35652
 	}
 
 	dev_dbg(&lp->pdev->dev,
@@ -1726,10 +1713,6 @@
 	unsigned long tempcntr;
 	unsigned long flags;
 
-<<<<<<< HEAD
-	spin_lock_irqsave(&lp->lock, flags);
-=======
->>>>>>> cea35652
 	tempcntr = xemacps_read(lp->baseaddr, XEMACPS_RXCNT_OFFSET);
 	if ((!tempcntr) && (!(lp->lastrxfrmscntr))) {
 		spin_lock_irqsave(&lp->nwctrlreg_lock, flags);
@@ -1744,10 +1727,6 @@
 		spin_unlock_irqrestore(&lp->nwctrlreg_lock, flags);
 	}
 	lp->lastrxfrmscntr = tempcntr;
-<<<<<<< HEAD
-	spin_unlock_irqrestore(&lp->lock, flags);
-=======
->>>>>>> cea35652
 }
 
 /**
@@ -1949,24 +1928,12 @@
  **/
 static void xemacps_reinit_for_txtimeout(struct work_struct *data)
 {
-<<<<<<< HEAD
-	struct net_local *lp = netdev_priv(ndev);
-	unsigned long flags;
-	int rc;
-
-	dev_err(&lp->pdev->dev, "transmit timeout %lu ms, reseting...\n",
-		TX_TIMEOUT * 1000UL / HZ);
-	netif_stop_queue(ndev);
-
-	spin_lock_irqsave(&lp->lock, flags);
-=======
 	struct net_local *lp = container_of(data, struct net_local,
 		txtimeout_reinit);
 	int rc;
 
 	netif_stop_queue(lp->ndev);
 	spin_lock_bh(&lp->tx_lock);
->>>>>>> cea35652
 	napi_disable(&lp->napi);
 	tasklet_disable(&lp->tx_bdreclaim_tasklet);
 	xemacps_reset_hw(lp);
@@ -1999,10 +1966,6 @@
 	netif_start_queue(lp->ndev);
 }
 
-<<<<<<< HEAD
-	spin_unlock_irqrestore(&lp->lock, flags);
-	netif_start_queue(ndev);
-=======
 /**
  * xemacps_tx_timeout - callback used when the transmitter has not made
  * any progress for dev->watchdog ticks.
@@ -2015,7 +1978,6 @@
 	dev_err(&lp->pdev->dev, "transmit timeout %lu ms, reseting...\n",
 		TX_TIMEOUT * 1000UL / HZ);
 	queue_work(lp->txtimeout_handler_wq, &lp->txtimeout_reinit);
->>>>>>> cea35652
 }
 
 /**
