/*
 * Cadence MACB/GEM Ethernet Controller driver
 *
 * Copyright (C) 2004-2006 Atmel Corporation
 *
 * This program is free software; you can redistribute it and/or modify
 * it under the terms of the GNU General Public License version 2 as
 * published by the Free Software Foundation.
 */

#define pr_fmt(fmt) KBUILD_MODNAME ": " fmt
#include <linux/clk.h>
#include <linux/module.h>
#include <linux/moduleparam.h>
#include <linux/kernel.h>
#include <linux/types.h>
#include <linux/circ_buf.h>
#include <linux/slab.h>
#include <linux/init.h>
#include <linux/io.h>
#include <linux/gpio.h>
#include <linux/interrupt.h>
#include <linux/netdevice.h>
#include <linux/etherdevice.h>
#include <linux/dma-mapping.h>
#include <linux/platform_data/macb.h>
#include <linux/platform_device.h>
#include <linux/phy.h>
#include <linux/of.h>
#include <linux/of_device.h>
#include <linux/of_mdio.h>
#include <linux/of_net.h>

#include "macb.h"

#define MACB_RX_BUFFER_SIZE	128
#define RX_BUFFER_MULTIPLE	64  /* bytes */
#define RX_RING_SIZE		512 /* must be power of 2 */
#define RX_RING_BYTES		(sizeof(struct macb_dma_desc) * RX_RING_SIZE)

#define TX_RING_SIZE		128 /* must be power of 2 */
#define TX_RING_BYTES		(sizeof(struct macb_dma_desc) * TX_RING_SIZE)

/* level of occupied TX descriptors under which we wake up TX process */
#define MACB_TX_WAKEUP_THRESH	(3 * TX_RING_SIZE / 4)

#define MACB_RX_INT_FLAGS	(MACB_BIT(RCOMP) | MACB_BIT(RXUBR)	\
				 | MACB_BIT(ISR_ROVR))
#define MACB_TX_ERR_FLAGS	(MACB_BIT(ISR_TUND)			\
					| MACB_BIT(ISR_RLE)		\
					| MACB_BIT(TXERR))
#define MACB_TX_INT_FLAGS	(MACB_TX_ERR_FLAGS | MACB_BIT(TCOMP))

#define MACB_MAX_TX_LEN		((unsigned int)((1 << MACB_TX_FRMLEN_SIZE) - 1))
#define GEM_MAX_TX_LEN		((unsigned int)((1 << GEM_TX_FRMLEN_SIZE) - 1))

/*
 * Graceful stop timeouts in us. We should allow up to
 * 1 frame time (10 Mbits/s, full-duplex, ignoring collisions)
 */
#define MACB_HALT_TIMEOUT	1230

/* Ring buffer accessors */
static unsigned int macb_tx_ring_wrap(unsigned int index)
{
	return index & (TX_RING_SIZE - 1);
}

static struct macb_dma_desc *macb_tx_desc(struct macb_queue *queue,
					  unsigned int index)
{
	return &queue->tx_ring[macb_tx_ring_wrap(index)];
}

static struct macb_tx_skb *macb_tx_skb(struct macb_queue *queue,
				       unsigned int index)
{
	return &queue->tx_skb[macb_tx_ring_wrap(index)];
}

static dma_addr_t macb_tx_dma(struct macb_queue *queue, unsigned int index)
{
	dma_addr_t offset;

	offset = macb_tx_ring_wrap(index) * sizeof(struct macb_dma_desc);

	return queue->tx_ring_dma + offset;
}

static unsigned int macb_rx_ring_wrap(unsigned int index)
{
	return index & (RX_RING_SIZE - 1);
}

static struct macb_dma_desc *macb_rx_desc(struct macb *bp, unsigned int index)
{
	return &bp->rx_ring[macb_rx_ring_wrap(index)];
}

static void *macb_rx_buffer(struct macb *bp, unsigned int index)
{
	return bp->rx_buffers + bp->rx_buffer_size * macb_rx_ring_wrap(index);
}

static void macb_set_hwaddr(struct macb *bp)
{
	u32 bottom;
	u16 top;

	bottom = cpu_to_le32(*((u32 *)bp->dev->dev_addr));
	macb_or_gem_writel(bp, SA1B, bottom);
	top = cpu_to_le16(*((u16 *)(bp->dev->dev_addr + 4)));
	macb_or_gem_writel(bp, SA1T, top);

	/* Clear unused address register sets */
	macb_or_gem_writel(bp, SA2B, 0);
	macb_or_gem_writel(bp, SA2T, 0);
	macb_or_gem_writel(bp, SA3B, 0);
	macb_or_gem_writel(bp, SA3T, 0);
	macb_or_gem_writel(bp, SA4B, 0);
	macb_or_gem_writel(bp, SA4T, 0);
}

static void macb_get_hwaddr(struct macb *bp)
{
	struct macb_platform_data *pdata;
	u32 bottom;
	u16 top;
	u8 addr[6];
	int i;

	pdata = dev_get_platdata(&bp->pdev->dev);

	/* Check all 4 address register for vaild address */
	for (i = 0; i < 4; i++) {
		bottom = macb_or_gem_readl(bp, SA1B + i * 8);
		top = macb_or_gem_readl(bp, SA1T + i * 8);

		if (pdata && pdata->rev_eth_addr) {
			addr[5] = bottom & 0xff;
			addr[4] = (bottom >> 8) & 0xff;
			addr[3] = (bottom >> 16) & 0xff;
			addr[2] = (bottom >> 24) & 0xff;
			addr[1] = top & 0xff;
			addr[0] = (top & 0xff00) >> 8;
		} else {
			addr[0] = bottom & 0xff;
			addr[1] = (bottom >> 8) & 0xff;
			addr[2] = (bottom >> 16) & 0xff;
			addr[3] = (bottom >> 24) & 0xff;
			addr[4] = top & 0xff;
			addr[5] = (top >> 8) & 0xff;
		}

		if (is_valid_ether_addr(addr)) {
			memcpy(bp->dev->dev_addr, addr, sizeof(addr));
			return;
		}
	}

	netdev_info(bp->dev, "invalid hw address, using random\n");
	eth_hw_addr_random(bp->dev);
}

static int macb_mdio_read(struct mii_bus *bus, int mii_id, int regnum)
{
	struct macb *bp = bus->priv;
	int value;

	macb_writel(bp, MAN, (MACB_BF(SOF, MACB_MAN_SOF)
			      | MACB_BF(RW, MACB_MAN_READ)
			      | MACB_BF(PHYA, mii_id)
			      | MACB_BF(REGA, regnum)
			      | MACB_BF(CODE, MACB_MAN_CODE)));

	/* wait for end of transfer */
	while (!MACB_BFEXT(IDLE, macb_readl(bp, NSR)))
		cpu_relax();

	value = MACB_BFEXT(DATA, macb_readl(bp, MAN));

	return value;
}

static int macb_mdio_write(struct mii_bus *bus, int mii_id, int regnum,
			   u16 value)
{
	struct macb *bp = bus->priv;

	macb_writel(bp, MAN, (MACB_BF(SOF, MACB_MAN_SOF)
			      | MACB_BF(RW, MACB_MAN_WRITE)
			      | MACB_BF(PHYA, mii_id)
			      | MACB_BF(REGA, regnum)
			      | MACB_BF(CODE, MACB_MAN_CODE)
			      | MACB_BF(DATA, value)));

	/* wait for end of transfer */
	while (!MACB_BFEXT(IDLE, macb_readl(bp, NSR)))
		cpu_relax();

	return 0;
}

/**
 * macb_set_tx_clk() - Set a clock to a new frequency
 * @clk		Pointer to the clock to change
 * @rate	New frequency in Hz
 * @dev		Pointer to the struct net_device
 */
static void macb_set_tx_clk(struct clk *clk, int speed, struct net_device *dev)
{
	long ferr, rate, rate_rounded;

	if (!clk)
		return;

	switch (speed) {
	case SPEED_10:
		rate = 2500000;
		break;
	case SPEED_100:
		rate = 25000000;
		break;
	case SPEED_1000:
		rate = 125000000;
		break;
	default:
		return;
	}

	rate_rounded = clk_round_rate(clk, rate);
	if (rate_rounded < 0)
		return;

	/* RGMII allows 50 ppm frequency error. Test and warn if this limit
	 * is not satisfied.
	 */
	ferr = abs(rate_rounded - rate);
	ferr = DIV_ROUND_UP(ferr, rate / 100000);
	if (ferr > 5)
		netdev_warn(dev, "unable to generate target frequency: %ld Hz\n",
				rate);

	if (clk_set_rate(clk, rate_rounded))
		netdev_err(dev, "adjusting tx_clk failed.\n");
}

static void macb_handle_link_change(struct net_device *dev)
{
	struct macb *bp = netdev_priv(dev);
	struct phy_device *phydev = bp->phy_dev;
	unsigned long flags;

	int status_change = 0;

	spin_lock_irqsave(&bp->lock, flags);

	if (phydev->link) {
		if ((bp->speed != phydev->speed) ||
		    (bp->duplex != phydev->duplex)) {
			u32 reg;

			reg = macb_readl(bp, NCFGR);
			reg &= ~(MACB_BIT(SPD) | MACB_BIT(FD));
			if (macb_is_gem(bp))
				reg &= ~GEM_BIT(GBE);

			if (phydev->duplex)
				reg |= MACB_BIT(FD);
			if (phydev->speed == SPEED_100)
				reg |= MACB_BIT(SPD);
			if (phydev->speed == SPEED_1000 &&
			    bp->caps & MACB_CAPS_GIGABIT_MODE_AVAILABLE)
				reg |= GEM_BIT(GBE);

			macb_or_gem_writel(bp, NCFGR, reg);

			bp->speed = phydev->speed;
			bp->duplex = phydev->duplex;
			status_change = 1;
		}
	}

	if (phydev->link != bp->link) {
		if (!phydev->link) {
			bp->speed = 0;
			bp->duplex = -1;
		}
		bp->link = phydev->link;

		status_change = 1;
	}

	spin_unlock_irqrestore(&bp->lock, flags);

	macb_set_tx_clk(bp->tx_clk, phydev->speed, dev);

	if (status_change) {
		if (phydev->link) {
			netif_carrier_on(dev);
			netdev_info(dev, "link up (%d/%s)\n",
				    phydev->speed,
				    phydev->duplex == DUPLEX_FULL ?
				    "Full" : "Half");
		} else {
			netif_carrier_off(dev);
			netdev_info(dev, "link down\n");
		}
	}
}

/* based on au1000_eth. c*/
static int macb_mii_probe(struct net_device *dev)
{
	struct macb *bp = netdev_priv(dev);
	struct macb_platform_data *pdata;
	struct phy_device *phydev;
	int phy_irq;
	int ret;

	phydev = phy_find_first(bp->mii_bus);
	if (!phydev) {
		netdev_err(dev, "no PHY found\n");
		return -ENXIO;
	}

	pdata = dev_get_platdata(&bp->pdev->dev);
	if (pdata && gpio_is_valid(pdata->phy_irq_pin)) {
		ret = devm_gpio_request(&bp->pdev->dev, pdata->phy_irq_pin, "phy int");
		if (!ret) {
			phy_irq = gpio_to_irq(pdata->phy_irq_pin);
			phydev->irq = (phy_irq < 0) ? PHY_POLL : phy_irq;
		}
	}

	/* attach the mac to the phy */
	ret = phy_connect_direct(dev, phydev, &macb_handle_link_change,
				 bp->phy_interface);
	if (ret) {
		netdev_err(dev, "Could not attach to PHY\n");
		return ret;
	}

	/* mask with MAC supported features */
	if (macb_is_gem(bp) && bp->caps & MACB_CAPS_GIGABIT_MODE_AVAILABLE)
		phydev->supported &= PHY_GBIT_FEATURES;
	else
		phydev->supported &= PHY_BASIC_FEATURES;

	phydev->advertising = phydev->supported;

	bp->link = 0;
	bp->speed = 0;
	bp->duplex = -1;
	bp->phy_dev = phydev;

	return 0;
}

static int macb_mii_init(struct macb *bp)
{
	struct macb_platform_data *pdata;
	struct device_node *np;
	int err = -ENXIO, i;

	/* Enable management port */
	macb_writel(bp, NCR, MACB_BIT(MPE));

	bp->mii_bus = mdiobus_alloc();
	if (bp->mii_bus == NULL) {
		err = -ENOMEM;
		goto err_out;
	}

	bp->mii_bus->name = "MACB_mii_bus";
	bp->mii_bus->read = &macb_mdio_read;
	bp->mii_bus->write = &macb_mdio_write;
	snprintf(bp->mii_bus->id, MII_BUS_ID_SIZE, "%s-%x",
		bp->pdev->name, bp->pdev->id);
	bp->mii_bus->priv = bp;
	bp->mii_bus->parent = &bp->dev->dev;
	pdata = dev_get_platdata(&bp->pdev->dev);

	bp->mii_bus->irq = kmalloc(sizeof(int)*PHY_MAX_ADDR, GFP_KERNEL);
	if (!bp->mii_bus->irq) {
		err = -ENOMEM;
		goto err_out_free_mdiobus;
	}

	dev_set_drvdata(&bp->dev->dev, bp->mii_bus);

	np = bp->pdev->dev.of_node;
	if (np) {
		/* try dt phy registration */
		err = of_mdiobus_register(bp->mii_bus, np);

		/* fallback to standard phy registration if no phy were
		   found during dt phy registration */
		if (!err && !phy_find_first(bp->mii_bus)) {
			for (i = 0; i < PHY_MAX_ADDR; i++) {
				struct phy_device *phydev;

				phydev = mdiobus_scan(bp->mii_bus, i);
				if (IS_ERR(phydev)) {
					err = PTR_ERR(phydev);
					break;
				}
			}

			if (err)
				goto err_out_unregister_bus;
		}
	} else {
		for (i = 0; i < PHY_MAX_ADDR; i++)
			bp->mii_bus->irq[i] = PHY_POLL;

		if (pdata)
			bp->mii_bus->phy_mask = pdata->phy_mask;

		err = mdiobus_register(bp->mii_bus);
	}

	if (err)
		goto err_out_free_mdio_irq;

	err = macb_mii_probe(bp->dev);
	if (err)
		goto err_out_unregister_bus;

	return 0;

err_out_unregister_bus:
	mdiobus_unregister(bp->mii_bus);
err_out_free_mdio_irq:
	kfree(bp->mii_bus->irq);
err_out_free_mdiobus:
	mdiobus_free(bp->mii_bus);
err_out:
	return err;
}

static void macb_update_stats(struct macb *bp)
{
	u32 __iomem *reg = bp->regs + MACB_PFR;
	u32 *p = &bp->hw_stats.macb.rx_pause_frames;
	u32 *end = &bp->hw_stats.macb.tx_pause_frames + 1;

	WARN_ON((unsigned long)(end - p - 1) != (MACB_TPF - MACB_PFR) / 4);

	for(; p < end; p++, reg++)
		*p += readl_relaxed(reg);
}

static int macb_halt_tx(struct macb *bp)
{
	unsigned long	halt_time, timeout;
	u32		status;

	macb_writel(bp, NCR, macb_readl(bp, NCR) | MACB_BIT(THALT));

	timeout = jiffies + usecs_to_jiffies(MACB_HALT_TIMEOUT);
	do {
		halt_time = jiffies;
		status = macb_readl(bp, TSR);
		if (!(status & MACB_BIT(TGO)))
			return 0;

		usleep_range(10, 250);
	} while (time_before(halt_time, timeout));

	return -ETIMEDOUT;
}

static void macb_tx_unmap(struct macb *bp, struct macb_tx_skb *tx_skb)
{
	if (tx_skb->mapping) {
		if (tx_skb->mapped_as_page)
			dma_unmap_page(&bp->pdev->dev, tx_skb->mapping,
				       tx_skb->size, DMA_TO_DEVICE);
		else
			dma_unmap_single(&bp->pdev->dev, tx_skb->mapping,
					 tx_skb->size, DMA_TO_DEVICE);
		tx_skb->mapping = 0;
	}

	if (tx_skb->skb) {
		dev_kfree_skb_any(tx_skb->skb);
		tx_skb->skb = NULL;
	}
}

static void macb_tx_error_task(struct work_struct *work)
{
	struct macb_queue	*queue = container_of(work, struct macb_queue,
						      tx_error_task);
	struct macb		*bp = queue->bp;
	struct macb_tx_skb	*tx_skb;
	struct macb_dma_desc	*desc;
	struct sk_buff		*skb;
	unsigned int		tail;
	unsigned long		flags;

	netdev_vdbg(bp->dev, "macb_tx_error_task: q = %u, t = %u, h = %u\n",
		    (unsigned int)(queue - bp->queues),
		    queue->tx_tail, queue->tx_head);

	/* Prevent the queue IRQ handlers from running: each of them may call
	 * macb_tx_interrupt(), which in turn may call netif_wake_subqueue().
	 * As explained below, we have to halt the transmission before updating
	 * TBQP registers so we call netif_tx_stop_all_queues() to notify the
	 * network engine about the macb/gem being halted.
	 */
	spin_lock_irqsave(&bp->lock, flags);

	/* Make sure nobody is trying to queue up new packets */
	netif_tx_stop_all_queues(bp->dev);

	/*
	 * Stop transmission now
	 * (in case we have just queued new packets)
	 * macb/gem must be halted to write TBQP register
	 */
	if (macb_halt_tx(bp))
		/* Just complain for now, reinitializing TX path can be good */
		netdev_err(bp->dev, "BUG: halt tx timed out\n");

	/*
	 * Treat frames in TX queue including the ones that caused the error.
	 * Free transmit buffers in upper layer.
	 */
	for (tail = queue->tx_tail; tail != queue->tx_head; tail++) {
		u32	ctrl;

		desc = macb_tx_desc(queue, tail);
		ctrl = desc->ctrl;
		tx_skb = macb_tx_skb(queue, tail);
		skb = tx_skb->skb;

		if (ctrl & MACB_BIT(TX_USED)) {
			/* skb is set for the last buffer of the frame */
			while (!skb) {
				macb_tx_unmap(bp, tx_skb);
				tail++;
				tx_skb = macb_tx_skb(queue, tail);
				skb = tx_skb->skb;
			}

			/* ctrl still refers to the first buffer descriptor
			 * since it's the only one written back by the hardware
			 */
			if (!(ctrl & MACB_BIT(TX_BUF_EXHAUSTED))) {
				netdev_vdbg(bp->dev, "txerr skb %u (data %p) TX complete\n",
					    macb_tx_ring_wrap(tail), skb->data);
				bp->stats.tx_packets++;
				bp->stats.tx_bytes += skb->len;
			}
		} else {
			/*
			 * "Buffers exhausted mid-frame" errors may only happen
			 * if the driver is buggy, so complain loudly about those.
			 * Statistics are updated by hardware.
			 */
			if (ctrl & MACB_BIT(TX_BUF_EXHAUSTED))
				netdev_err(bp->dev,
					   "BUG: TX buffers exhausted mid-frame\n");

			desc->ctrl = ctrl | MACB_BIT(TX_USED);
		}

		macb_tx_unmap(bp, tx_skb);
	}

	/* Set end of TX queue */
	desc = macb_tx_desc(queue, 0);
	desc->addr = 0;
	desc->ctrl = MACB_BIT(TX_USED);

	/* Make descriptor updates visible to hardware */
	wmb();

	/* Reinitialize the TX desc queue */
	queue_writel(queue, TBQP, queue->tx_ring_dma);
	/* Make TX ring reflect state of hardware */
	queue->tx_head = 0;
	queue->tx_tail = 0;

	/* Housework before enabling TX IRQ */
	macb_writel(bp, TSR, macb_readl(bp, TSR));
	queue_writel(queue, IER, MACB_TX_INT_FLAGS);

	/* Now we are ready to start transmission again */
	netif_tx_start_all_queues(bp->dev);
	macb_writel(bp, NCR, macb_readl(bp, NCR) | MACB_BIT(TSTART));

	spin_unlock_irqrestore(&bp->lock, flags);
}

static void macb_tx_interrupt(struct macb_queue *queue)
{
	unsigned int tail;
	unsigned int head;
	u32 status;
	struct macb *bp = queue->bp;
	u16 queue_index = queue - bp->queues;

	status = macb_readl(bp, TSR);
	macb_writel(bp, TSR, status);

	if (bp->caps & MACB_CAPS_ISR_CLEAR_ON_WRITE)
		queue_writel(queue, ISR, MACB_BIT(TCOMP));

	netdev_vdbg(bp->dev, "macb_tx_interrupt status = 0x%03lx\n",
		(unsigned long)status);

	head = queue->tx_head;
	for (tail = queue->tx_tail; tail != head; tail++) {
		struct macb_tx_skb	*tx_skb;
		struct sk_buff		*skb;
		struct macb_dma_desc	*desc;
		u32			ctrl;

		desc = macb_tx_desc(queue, tail);

		/* Make hw descriptor updates visible to CPU */
		rmb();

		ctrl = desc->ctrl;

		/* TX_USED bit is only set by hardware on the very first buffer
		 * descriptor of the transmitted frame.
		 */
		if (!(ctrl & MACB_BIT(TX_USED)))
			break;

		/* Process all buffers of the current transmitted frame */
		for (;; tail++) {
			tx_skb = macb_tx_skb(queue, tail);
			skb = tx_skb->skb;

			/* First, update TX stats if needed */
			if (skb) {
				netdev_vdbg(bp->dev, "skb %u (data %p) TX complete\n",
					    macb_tx_ring_wrap(tail), skb->data);
				bp->stats.tx_packets++;
				bp->stats.tx_bytes += skb->len;
			}

			/* Now we can safely release resources */
			macb_tx_unmap(bp, tx_skb);

			/* skb is set only for the last buffer of the frame.
			 * WARNING: at this point skb has been freed by
			 * macb_tx_unmap().
			 */
			if (skb)
				break;
		}
	}

	queue->tx_tail = tail;
	if (__netif_subqueue_stopped(bp->dev, queue_index) &&
	    CIRC_CNT(queue->tx_head, queue->tx_tail,
		     TX_RING_SIZE) <= MACB_TX_WAKEUP_THRESH)
		netif_wake_subqueue(bp->dev, queue_index);
}

static void gem_rx_refill(struct macb *bp)
{
	unsigned int		entry;
	struct sk_buff		*skb;
	dma_addr_t		paddr;

	while (CIRC_SPACE(bp->rx_prepared_head, bp->rx_tail, RX_RING_SIZE) > 0) {
		entry = macb_rx_ring_wrap(bp->rx_prepared_head);

		/* Make hw descriptor updates visible to CPU */
		rmb();

		bp->rx_prepared_head++;

		if (bp->rx_skbuff[entry] == NULL) {
			/* allocate sk_buff for this free entry in ring */
			skb = netdev_alloc_skb(bp->dev, bp->rx_buffer_size);
			if (unlikely(skb == NULL)) {
				netdev_err(bp->dev,
					   "Unable to allocate sk_buff\n");
				break;
			}

			/* now fill corresponding descriptor entry */
			paddr = dma_map_single(&bp->pdev->dev, skb->data,
					       bp->rx_buffer_size, DMA_FROM_DEVICE);
			if (dma_mapping_error(&bp->pdev->dev, paddr)) {
				dev_kfree_skb(skb);
				break;
			}

			bp->rx_skbuff[entry] = skb;

			if (entry == RX_RING_SIZE - 1)
				paddr |= MACB_BIT(RX_WRAP);
			bp->rx_ring[entry].addr = paddr;
			bp->rx_ring[entry].ctrl = 0;

			/* properly align Ethernet header */
			skb_reserve(skb, NET_IP_ALIGN);
		}
	}

	/* Make descriptor updates visible to hardware */
	wmb();

	netdev_vdbg(bp->dev, "rx ring: prepared head %d, tail %d\n",
		   bp->rx_prepared_head, bp->rx_tail);
}

/* Mark DMA descriptors from begin up to and not including end as unused */
static void discard_partial_frame(struct macb *bp, unsigned int begin,
				  unsigned int end)
{
	unsigned int frag;

	for (frag = begin; frag != end; frag++) {
		struct macb_dma_desc *desc = macb_rx_desc(bp, frag);
		desc->addr &= ~MACB_BIT(RX_USED);
	}

	/* Make descriptor updates visible to hardware */
	wmb();

	/*
	 * When this happens, the hardware stats registers for
	 * whatever caused this is updated, so we don't have to record
	 * anything.
	 */
}

static int gem_rx(struct macb *bp, int budget)
{
	unsigned int		len;
	unsigned int		entry;
	struct sk_buff		*skb;
	struct macb_dma_desc	*desc;
	int			count = 0;

	while (count < budget) {
		u32 addr, ctrl;

		entry = macb_rx_ring_wrap(bp->rx_tail);
		desc = &bp->rx_ring[entry];

		/* Make hw descriptor updates visible to CPU */
		rmb();

		addr = desc->addr;
		ctrl = desc->ctrl;

		if (!(addr & MACB_BIT(RX_USED)))
			break;

		bp->rx_tail++;
		count++;

		if (!(ctrl & MACB_BIT(RX_SOF) && ctrl & MACB_BIT(RX_EOF))) {
			netdev_err(bp->dev,
				   "not whole frame pointed by descriptor\n");
			bp->stats.rx_dropped++;
			break;
		}
		skb = bp->rx_skbuff[entry];
		if (unlikely(!skb)) {
			netdev_err(bp->dev,
				   "inconsistent Rx descriptor chain\n");
			bp->stats.rx_dropped++;
			break;
		}
		/* now everything is ready for receiving packet */
		bp->rx_skbuff[entry] = NULL;
		len = MACB_BFEXT(RX_FRMLEN, ctrl);

		netdev_vdbg(bp->dev, "gem_rx %u (len %u)\n", entry, len);

		skb_put(skb, len);
		addr = MACB_BF(RX_WADDR, MACB_BFEXT(RX_WADDR, addr));
		dma_unmap_single(&bp->pdev->dev, addr,
				 bp->rx_buffer_size, DMA_FROM_DEVICE);

		skb->protocol = eth_type_trans(skb, bp->dev);
		skb_checksum_none_assert(skb);
		if (bp->dev->features & NETIF_F_RXCSUM &&
		    !(bp->dev->flags & IFF_PROMISC) &&
		    GEM_BFEXT(RX_CSUM, ctrl) & GEM_RX_CSUM_CHECKED_MASK)
			skb->ip_summed = CHECKSUM_UNNECESSARY;

		bp->stats.rx_packets++;
		bp->stats.rx_bytes += skb->len;

#if defined(DEBUG) && defined(VERBOSE_DEBUG)
		netdev_vdbg(bp->dev, "received skb of length %u, csum: %08x\n",
			    skb->len, skb->csum);
		print_hex_dump(KERN_DEBUG, " mac: ", DUMP_PREFIX_ADDRESS, 16, 1,
			       skb_mac_header(skb), 16, true);
		print_hex_dump(KERN_DEBUG, "data: ", DUMP_PREFIX_ADDRESS, 16, 1,
			       skb->data, 32, true);
#endif

		netif_receive_skb(skb);
	}

	gem_rx_refill(bp);

	return count;
}

static int macb_rx_frame(struct macb *bp, unsigned int first_frag,
			 unsigned int last_frag)
{
	unsigned int len;
	unsigned int frag;
	unsigned int offset;
	struct sk_buff *skb;
	struct macb_dma_desc *desc;

	desc = macb_rx_desc(bp, last_frag);
	len = MACB_BFEXT(RX_FRMLEN, desc->ctrl);

	netdev_vdbg(bp->dev, "macb_rx_frame frags %u - %u (len %u)\n",
		macb_rx_ring_wrap(first_frag),
		macb_rx_ring_wrap(last_frag), len);

	/*
	 * The ethernet header starts NET_IP_ALIGN bytes into the
	 * first buffer. Since the header is 14 bytes, this makes the
	 * payload word-aligned.
	 *
	 * Instead of calling skb_reserve(NET_IP_ALIGN), we just copy
	 * the two padding bytes into the skb so that we avoid hitting
	 * the slowpath in memcpy(), and pull them off afterwards.
	 */
	skb = netdev_alloc_skb(bp->dev, len + NET_IP_ALIGN);
	if (!skb) {
		bp->stats.rx_dropped++;
		for (frag = first_frag; ; frag++) {
			desc = macb_rx_desc(bp, frag);
			desc->addr &= ~MACB_BIT(RX_USED);
			if (frag == last_frag)
				break;
		}

		/* Make descriptor updates visible to hardware */
		wmb();

		return 1;
	}

	offset = 0;
	len += NET_IP_ALIGN;
	skb_checksum_none_assert(skb);
	skb_put(skb, len);

	for (frag = first_frag; ; frag++) {
		unsigned int frag_len = bp->rx_buffer_size;

		if (offset + frag_len > len) {
			BUG_ON(frag != last_frag);
			frag_len = len - offset;
		}
		skb_copy_to_linear_data_offset(skb, offset,
				macb_rx_buffer(bp, frag), frag_len);
		offset += bp->rx_buffer_size;
		desc = macb_rx_desc(bp, frag);
		desc->addr &= ~MACB_BIT(RX_USED);

		if (frag == last_frag)
			break;
	}

	/* Make descriptor updates visible to hardware */
	wmb();

	__skb_pull(skb, NET_IP_ALIGN);
	skb->protocol = eth_type_trans(skb, bp->dev);

	bp->stats.rx_packets++;
	bp->stats.rx_bytes += skb->len;
	netdev_vdbg(bp->dev, "received skb of length %u, csum: %08x\n",
		   skb->len, skb->csum);
	netif_receive_skb(skb);

	return 0;
}

static int macb_rx(struct macb *bp, int budget)
{
	int received = 0;
	unsigned int tail;
	int first_frag = -1;

	for (tail = bp->rx_tail; budget > 0; tail++) {
		struct macb_dma_desc *desc = macb_rx_desc(bp, tail);
		u32 addr, ctrl;

		/* Make hw descriptor updates visible to CPU */
		rmb();

		addr = desc->addr;
		ctrl = desc->ctrl;

		if (!(addr & MACB_BIT(RX_USED)))
			break;

		if (ctrl & MACB_BIT(RX_SOF)) {
			if (first_frag != -1)
				discard_partial_frame(bp, first_frag, tail);
			first_frag = tail;
		}

		if (ctrl & MACB_BIT(RX_EOF)) {
			int dropped;
			BUG_ON(first_frag == -1);

			dropped = macb_rx_frame(bp, first_frag, tail);
			first_frag = -1;
			if (!dropped) {
				received++;
				budget--;
			}
		}
	}

	if (first_frag != -1)
		bp->rx_tail = first_frag;
	else
		bp->rx_tail = tail;

	return received;
}

static int macb_poll(struct napi_struct *napi, int budget)
{
	struct macb *bp = container_of(napi, struct macb, napi);
	int work_done;
	u32 status;

	status = macb_readl(bp, RSR);
	macb_writel(bp, RSR, status);

	work_done = 0;

	netdev_vdbg(bp->dev, "poll: status = %08lx, budget = %d\n",
		   (unsigned long)status, budget);

	work_done = bp->macbgem_ops.mog_rx(bp, budget);
	if (work_done < budget) {
		napi_complete(napi);

		/* Packets received while interrupts were disabled */
		status = macb_readl(bp, RSR);
		if (status) {
			if (bp->caps & MACB_CAPS_ISR_CLEAR_ON_WRITE)
				macb_writel(bp, ISR, MACB_BIT(RCOMP));
			napi_reschedule(napi);
		} else {
			macb_writel(bp, IER, MACB_RX_INT_FLAGS);
		}
	}

	/* TODO: Handle errors */

	return work_done;
}

static irqreturn_t macb_interrupt(int irq, void *dev_id)
{
	struct macb_queue *queue = dev_id;
	struct macb *bp = queue->bp;
	struct net_device *dev = bp->dev;
	u32 status;

	status = queue_readl(queue, ISR);

	if (unlikely(!status))
		return IRQ_NONE;

	spin_lock(&bp->lock);

	while (status) {
		/* close possible race with dev_close */
		if (unlikely(!netif_running(dev))) {
			queue_writel(queue, IDR, -1);
			break;
		}

		netdev_vdbg(bp->dev, "queue = %u, isr = 0x%08lx\n",
			    (unsigned int)(queue - bp->queues),
			    (unsigned long)status);

		if (status & MACB_RX_INT_FLAGS) {
			/*
			 * There's no point taking any more interrupts
			 * until we have processed the buffers. The
			 * scheduling call may fail if the poll routine
			 * is already scheduled, so disable interrupts
			 * now.
			 */
			queue_writel(queue, IDR, MACB_RX_INT_FLAGS);
			if (bp->caps & MACB_CAPS_ISR_CLEAR_ON_WRITE)
				queue_writel(queue, ISR, MACB_BIT(RCOMP));

			if (napi_schedule_prep(&bp->napi)) {
				netdev_vdbg(bp->dev, "scheduling RX softirq\n");
				__napi_schedule(&bp->napi);
			}
		}

		if (unlikely(status & (MACB_TX_ERR_FLAGS))) {
			queue_writel(queue, IDR, MACB_TX_INT_FLAGS);
			schedule_work(&queue->tx_error_task);

			if (bp->caps & MACB_CAPS_ISR_CLEAR_ON_WRITE)
				queue_writel(queue, ISR, MACB_TX_ERR_FLAGS);

			break;
		}

		if (status & MACB_BIT(TCOMP))
			macb_tx_interrupt(queue);

		/*
		 * Link change detection isn't possible with RMII, so we'll
		 * add that if/when we get our hands on a full-blown MII PHY.
		 */

		if (status & MACB_BIT(ISR_ROVR)) {
			/* We missed at least one packet */
			if (macb_is_gem(bp))
				bp->hw_stats.gem.rx_overruns++;
			else
				bp->hw_stats.macb.rx_overruns++;

			if (bp->caps & MACB_CAPS_ISR_CLEAR_ON_WRITE)
				queue_writel(queue, ISR, MACB_BIT(ISR_ROVR));
		}

		if (status & MACB_BIT(HRESP)) {
			/*
			 * TODO: Reset the hardware, and maybe move the
			 * netdev_err to a lower-priority context as well
			 * (work queue?)
			 */
			netdev_err(dev, "DMA bus error: HRESP not OK\n");

			if (bp->caps & MACB_CAPS_ISR_CLEAR_ON_WRITE)
				queue_writel(queue, ISR, MACB_BIT(HRESP));
		}

		status = queue_readl(queue, ISR);
	}

	spin_unlock(&bp->lock);

	return IRQ_HANDLED;
}

#ifdef CONFIG_NET_POLL_CONTROLLER
/*
 * Polling receive - used by netconsole and other diagnostic tools
 * to allow network i/o with interrupts disabled.
 */
static void macb_poll_controller(struct net_device *dev)
{
	struct macb *bp = netdev_priv(dev);
	struct macb_queue *queue;
	unsigned long flags;
	unsigned int q;

	local_irq_save(flags);
	for (q = 0, queue = bp->queues; q < bp->num_queues; ++q, ++queue)
		macb_interrupt(dev->irq, queue);
	local_irq_restore(flags);
}
#endif

static inline unsigned int macb_count_tx_descriptors(struct macb *bp,
						     unsigned int len)
{
	return (len + bp->max_tx_length - 1) / bp->max_tx_length;
}

static unsigned int macb_tx_map(struct macb *bp,
				struct macb_queue *queue,
				struct sk_buff *skb)
{
	dma_addr_t mapping;
	unsigned int len, entry, i, tx_head = queue->tx_head;
	struct macb_tx_skb *tx_skb = NULL;
	struct macb_dma_desc *desc;
	unsigned int offset, size, count = 0;
	unsigned int f, nr_frags = skb_shinfo(skb)->nr_frags;
	unsigned int eof = 1;
	u32 ctrl;

	/* First, map non-paged data */
	len = skb_headlen(skb);
	offset = 0;
	while (len) {
		size = min(len, bp->max_tx_length);
		entry = macb_tx_ring_wrap(tx_head);
		tx_skb = &queue->tx_skb[entry];

		mapping = dma_map_single(&bp->pdev->dev,
					 skb->data + offset,
					 size, DMA_TO_DEVICE);
		if (dma_mapping_error(&bp->pdev->dev, mapping))
			goto dma_error;

		/* Save info to properly release resources */
		tx_skb->skb = NULL;
		tx_skb->mapping = mapping;
		tx_skb->size = size;
		tx_skb->mapped_as_page = false;

		len -= size;
		offset += size;
		count++;
		tx_head++;
	}

	/* Then, map paged data from fragments */
	for (f = 0; f < nr_frags; f++) {
		const skb_frag_t *frag = &skb_shinfo(skb)->frags[f];

		len = skb_frag_size(frag);
		offset = 0;
		while (len) {
			size = min(len, bp->max_tx_length);
			entry = macb_tx_ring_wrap(tx_head);
			tx_skb = &queue->tx_skb[entry];

			mapping = skb_frag_dma_map(&bp->pdev->dev, frag,
						   offset, size, DMA_TO_DEVICE);
			if (dma_mapping_error(&bp->pdev->dev, mapping))
				goto dma_error;

			/* Save info to properly release resources */
			tx_skb->skb = NULL;
			tx_skb->mapping = mapping;
			tx_skb->size = size;
			tx_skb->mapped_as_page = true;

			len -= size;
			offset += size;
			count++;
			tx_head++;
		}
	}

	/* Should never happen */
	if (unlikely(tx_skb == NULL)) {
		netdev_err(bp->dev, "BUG! empty skb!\n");
		return 0;
	}

	/* This is the last buffer of the frame: save socket buffer */
	tx_skb->skb = skb;

	/* Update TX ring: update buffer descriptors in reverse order
	 * to avoid race condition
	 */

	/* Set 'TX_USED' bit in buffer descriptor at tx_head position
	 * to set the end of TX queue
	 */
	i = tx_head;
	entry = macb_tx_ring_wrap(i);
	ctrl = MACB_BIT(TX_USED);
	desc = &queue->tx_ring[entry];
	desc->ctrl = ctrl;

	do {
		i--;
		entry = macb_tx_ring_wrap(i);
		tx_skb = &queue->tx_skb[entry];
		desc = &queue->tx_ring[entry];

		ctrl = (u32)tx_skb->size;
		if (eof) {
			ctrl |= MACB_BIT(TX_LAST);
			eof = 0;
		}
		if (unlikely(entry == (TX_RING_SIZE - 1)))
			ctrl |= MACB_BIT(TX_WRAP);

		/* Set TX buffer descriptor */
		desc->addr = tx_skb->mapping;
		/* desc->addr must be visible to hardware before clearing
		 * 'TX_USED' bit in desc->ctrl.
		 */
		wmb();
		desc->ctrl = ctrl;
	} while (i != queue->tx_head);

	queue->tx_head = tx_head;

	return count;

dma_error:
	netdev_err(bp->dev, "TX DMA map failed\n");

	for (i = queue->tx_head; i != tx_head; i++) {
		tx_skb = macb_tx_skb(queue, i);

		macb_tx_unmap(bp, tx_skb);
	}

	return 0;
}

static int macb_start_xmit(struct sk_buff *skb, struct net_device *dev)
{
	u16 queue_index = skb_get_queue_mapping(skb);
	struct macb *bp = netdev_priv(dev);
	struct macb_queue *queue = &bp->queues[queue_index];
	unsigned long flags;
	unsigned int count, nr_frags, frag_size, f;

#if defined(DEBUG) && defined(VERBOSE_DEBUG)
	netdev_vdbg(bp->dev,
		   "start_xmit: queue %hu len %u head %p data %p tail %p end %p\n",
		   queue_index, skb->len, skb->head, skb->data,
		   skb_tail_pointer(skb), skb_end_pointer(skb));
	print_hex_dump(KERN_DEBUG, "data: ", DUMP_PREFIX_OFFSET, 16, 1,
		       skb->data, 16, true);
#endif

	/* Count how many TX buffer descriptors are needed to send this
	 * socket buffer: skb fragments of jumbo frames may need to be
	 * splitted into many buffer descriptors.
	 */
	count = macb_count_tx_descriptors(bp, skb_headlen(skb));
	nr_frags = skb_shinfo(skb)->nr_frags;
	for (f = 0; f < nr_frags; f++) {
		frag_size = skb_frag_size(&skb_shinfo(skb)->frags[f]);
		count += macb_count_tx_descriptors(bp, frag_size);
	}

	spin_lock_irqsave(&bp->lock, flags);

	/* This is a hard error, log it. */
	if (CIRC_SPACE(queue->tx_head, queue->tx_tail, TX_RING_SIZE) < count) {
		netif_stop_subqueue(dev, queue_index);
		spin_unlock_irqrestore(&bp->lock, flags);
		netdev_dbg(bp->dev, "tx_head = %u, tx_tail = %u\n",
			   queue->tx_head, queue->tx_tail);
		return NETDEV_TX_BUSY;
	}

	/* Map socket buffer for DMA transfer */
	if (!macb_tx_map(bp, queue, skb)) {
		dev_kfree_skb_any(skb);
		goto unlock;
	}

	/* Make newly initialized descriptor visible to hardware */
	wmb();

	skb_tx_timestamp(skb);

	macb_writel(bp, NCR, macb_readl(bp, NCR) | MACB_BIT(TSTART));

	if (CIRC_SPACE(queue->tx_head, queue->tx_tail, TX_RING_SIZE) < 1)
		netif_stop_subqueue(dev, queue_index);

unlock:
	spin_unlock_irqrestore(&bp->lock, flags);

	return NETDEV_TX_OK;
}

static void macb_init_rx_buffer_size(struct macb *bp, size_t size)
{
	if (!macb_is_gem(bp)) {
		bp->rx_buffer_size = MACB_RX_BUFFER_SIZE;
	} else {
		bp->rx_buffer_size = size;

		if (bp->rx_buffer_size % RX_BUFFER_MULTIPLE) {
			netdev_dbg(bp->dev,
				    "RX buffer must be multiple of %d bytes, expanding\n",
				    RX_BUFFER_MULTIPLE);
			bp->rx_buffer_size =
				roundup(bp->rx_buffer_size, RX_BUFFER_MULTIPLE);
		}
	}

	netdev_dbg(bp->dev, "mtu [%u] rx_buffer_size [%Zu]\n",
		   bp->dev->mtu, bp->rx_buffer_size);
}

static void gem_free_rx_buffers(struct macb *bp)
{
	struct sk_buff		*skb;
	struct macb_dma_desc	*desc;
	dma_addr_t		addr;
	int i;

	if (!bp->rx_skbuff)
		return;

	for (i = 0; i < RX_RING_SIZE; i++) {
		skb = bp->rx_skbuff[i];

		if (skb == NULL)
			continue;

		desc = &bp->rx_ring[i];
		addr = MACB_BF(RX_WADDR, MACB_BFEXT(RX_WADDR, desc->addr));
		dma_unmap_single(&bp->pdev->dev, addr, bp->rx_buffer_size,
				 DMA_FROM_DEVICE);
		dev_kfree_skb_any(skb);
		skb = NULL;
	}

	kfree(bp->rx_skbuff);
	bp->rx_skbuff = NULL;
}

static void macb_free_rx_buffers(struct macb *bp)
{
	if (bp->rx_buffers) {
		dma_free_coherent(&bp->pdev->dev,
				  RX_RING_SIZE * bp->rx_buffer_size,
				  bp->rx_buffers, bp->rx_buffers_dma);
		bp->rx_buffers = NULL;
	}
}

static void macb_free_consistent(struct macb *bp)
{
	struct macb_queue *queue;
	unsigned int q;

	bp->macbgem_ops.mog_free_rx_buffers(bp);
	if (bp->rx_ring) {
		dma_free_coherent(&bp->pdev->dev, RX_RING_BYTES,
				  bp->rx_ring, bp->rx_ring_dma);
		bp->rx_ring = NULL;
	}

	for (q = 0, queue = bp->queues; q < bp->num_queues; ++q, ++queue) {
		kfree(queue->tx_skb);
		queue->tx_skb = NULL;
		if (queue->tx_ring) {
			dma_free_coherent(&bp->pdev->dev, TX_RING_BYTES,
					  queue->tx_ring, queue->tx_ring_dma);
			queue->tx_ring = NULL;
		}
	}
}

static int gem_alloc_rx_buffers(struct macb *bp)
{
	int size;

	size = RX_RING_SIZE * sizeof(struct sk_buff *);
	bp->rx_skbuff = kzalloc(size, GFP_KERNEL);
	if (!bp->rx_skbuff)
		return -ENOMEM;
	else
		netdev_dbg(bp->dev,
			   "Allocated %d RX struct sk_buff entries at %p\n",
			   RX_RING_SIZE, bp->rx_skbuff);
	return 0;
}

static int macb_alloc_rx_buffers(struct macb *bp)
{
	int size;

	size = RX_RING_SIZE * bp->rx_buffer_size;
	bp->rx_buffers = dma_alloc_coherent(&bp->pdev->dev, size,
					    &bp->rx_buffers_dma, GFP_KERNEL);
	if (!bp->rx_buffers)
		return -ENOMEM;
	else
		netdev_dbg(bp->dev,
			   "Allocated RX buffers of %d bytes at %08lx (mapped %p)\n",
			   size, (unsigned long)bp->rx_buffers_dma, bp->rx_buffers);
	return 0;
}

static int macb_alloc_consistent(struct macb *bp)
{
	struct macb_queue *queue;
	unsigned int q;
	int size;

	for (q = 0, queue = bp->queues; q < bp->num_queues; ++q, ++queue) {
		size = TX_RING_BYTES;
		queue->tx_ring = dma_alloc_coherent(&bp->pdev->dev, size,
						    &queue->tx_ring_dma,
						    GFP_KERNEL);
		if (!queue->tx_ring)
			goto out_err;
		netdev_dbg(bp->dev,
			   "Allocated TX ring for queue %u of %d bytes at %08lx (mapped %p)\n",
			   q, size, (unsigned long)queue->tx_ring_dma,
			   queue->tx_ring);

		size = TX_RING_SIZE * sizeof(struct macb_tx_skb);
		queue->tx_skb = kmalloc(size, GFP_KERNEL);
		if (!queue->tx_skb)
			goto out_err;
	}

	size = RX_RING_BYTES;
	bp->rx_ring = dma_alloc_coherent(&bp->pdev->dev, size,
					 &bp->rx_ring_dma, GFP_KERNEL);
	if (!bp->rx_ring)
		goto out_err;
	netdev_dbg(bp->dev,
		   "Allocated RX ring of %d bytes at %08lx (mapped %p)\n",
		   size, (unsigned long)bp->rx_ring_dma, bp->rx_ring);

	if (bp->macbgem_ops.mog_alloc_rx_buffers(bp))
		goto out_err;

	return 0;

out_err:
	macb_free_consistent(bp);
	return -ENOMEM;
}

static void gem_init_rings(struct macb *bp)
{
	struct macb_queue *queue;
	unsigned int q;
	int i;

	for (q = 0, queue = bp->queues; q < bp->num_queues; ++q, ++queue) {
		for (i = 0; i < TX_RING_SIZE; i++) {
			queue->tx_ring[i].addr = 0;
			queue->tx_ring[i].ctrl = MACB_BIT(TX_USED);
		}
		queue->tx_ring[TX_RING_SIZE - 1].ctrl |= MACB_BIT(TX_WRAP);
		queue->tx_head = 0;
		queue->tx_tail = 0;
	}

	bp->rx_tail = 0;
	bp->rx_prepared_head = 0;

	gem_rx_refill(bp);
}

static void macb_init_rings(struct macb *bp)
{
	int i;
	dma_addr_t addr;

	addr = bp->rx_buffers_dma;
	for (i = 0; i < RX_RING_SIZE; i++) {
		bp->rx_ring[i].addr = addr;
		bp->rx_ring[i].ctrl = 0;
		addr += bp->rx_buffer_size;
	}
	bp->rx_ring[RX_RING_SIZE - 1].addr |= MACB_BIT(RX_WRAP);

	for (i = 0; i < TX_RING_SIZE; i++) {
		bp->queues[0].tx_ring[i].addr = 0;
		bp->queues[0].tx_ring[i].ctrl = MACB_BIT(TX_USED);
		bp->queues[0].tx_head = 0;
		bp->queues[0].tx_tail = 0;
	}
	bp->queues[0].tx_ring[TX_RING_SIZE - 1].ctrl |= MACB_BIT(TX_WRAP);

	bp->rx_tail = 0;
}

static void macb_reset_hw(struct macb *bp)
{
	struct macb_queue *queue;
	unsigned int q;

	/*
	 * Disable RX and TX (XXX: Should we halt the transmission
	 * more gracefully?)
	 */
	macb_writel(bp, NCR, 0);

	/* Clear the stats registers (XXX: Update stats first?) */
	macb_writel(bp, NCR, MACB_BIT(CLRSTAT));

	/* Clear all status flags */
	macb_writel(bp, TSR, -1);
	macb_writel(bp, RSR, -1);

	/* Disable all interrupts */
	for (q = 0, queue = bp->queues; q < bp->num_queues; ++q, ++queue) {
		queue_writel(queue, IDR, -1);
		queue_readl(queue, ISR);
	}
}

static u32 gem_mdc_clk_div(struct macb *bp)
{
	u32 config;
	unsigned long pclk_hz = clk_get_rate(bp->pclk);

	if (pclk_hz <= 20000000)
		config = GEM_BF(CLK, GEM_CLK_DIV8);
	else if (pclk_hz <= 40000000)
		config = GEM_BF(CLK, GEM_CLK_DIV16);
	else if (pclk_hz <= 80000000)
		config = GEM_BF(CLK, GEM_CLK_DIV32);
	else if (pclk_hz <= 120000000)
		config = GEM_BF(CLK, GEM_CLK_DIV48);
	else if (pclk_hz <= 160000000)
		config = GEM_BF(CLK, GEM_CLK_DIV64);
	else
		config = GEM_BF(CLK, GEM_CLK_DIV96);

	return config;
}

static u32 macb_mdc_clk_div(struct macb *bp)
{
	u32 config;
	unsigned long pclk_hz;

	if (macb_is_gem(bp))
		return gem_mdc_clk_div(bp);

	pclk_hz = clk_get_rate(bp->pclk);
	if (pclk_hz <= 20000000)
		config = MACB_BF(CLK, MACB_CLK_DIV8);
	else if (pclk_hz <= 40000000)
		config = MACB_BF(CLK, MACB_CLK_DIV16);
	else if (pclk_hz <= 80000000)
		config = MACB_BF(CLK, MACB_CLK_DIV32);
	else
		config = MACB_BF(CLK, MACB_CLK_DIV64);

	return config;
}

/*
 * Get the DMA bus width field of the network configuration register that we
 * should program.  We find the width from decoding the design configuration
 * register to find the maximum supported data bus width.
 */
static u32 macb_dbw(struct macb *bp)
{
	if (!macb_is_gem(bp))
		return 0;

	switch (GEM_BFEXT(DBWDEF, gem_readl(bp, DCFG1))) {
	case 4:
		return GEM_BF(DBW, GEM_DBW128);
	case 2:
		return GEM_BF(DBW, GEM_DBW64);
	case 1:
	default:
		return GEM_BF(DBW, GEM_DBW32);
	}
}

/*
 * Configure the receive DMA engine
 * - use the correct receive buffer size
 * - set best burst length for DMA operations
 *   (if not supported by FIFO, it will fallback to default)
 * - set both rx/tx packet buffers to full memory size
 * These are configurable parameters for GEM.
 */
static void macb_configure_dma(struct macb *bp)
{
	u32 dmacfg;
	u32 tmp, ncr;

	if (macb_is_gem(bp)) {
		dmacfg = gem_readl(bp, DMACFG) & ~GEM_BF(RXBS, -1L);
		dmacfg |= GEM_BF(RXBS, bp->rx_buffer_size / RX_BUFFER_MULTIPLE);
		if (bp->dma_burst_length)
			dmacfg = GEM_BFINS(FBLDO, bp->dma_burst_length, dmacfg);
		dmacfg |= GEM_BIT(TXPBMS) | GEM_BF(RXBMS, -1L);
		dmacfg &= ~GEM_BIT(ENDIA_PKT);

		/* Find the CPU endianness by using the loopback bit of net_ctrl
		 * register. save it first. When the CPU is in big endian we
		 * need to program swaped mode for management descriptor access.
		 */
		ncr = macb_readl(bp, NCR);
		__raw_writel(MACB_BIT(LLB), bp->regs + MACB_NCR);
		tmp =  __raw_readl(bp->regs + MACB_NCR);

		if (tmp == MACB_BIT(LLB))
			dmacfg &= ~GEM_BIT(ENDIA_DESC);
		else
			dmacfg |= GEM_BIT(ENDIA_DESC); /* CPU in big endian */

		/* Restore net_ctrl */
		macb_writel(bp, NCR, ncr);

		if (bp->dev->features & NETIF_F_HW_CSUM)
			dmacfg |= GEM_BIT(TXCOEN);
		else
			dmacfg &= ~GEM_BIT(TXCOEN);
		netdev_dbg(bp->dev, "Cadence configure DMA with 0x%08x\n",
			   dmacfg);
		gem_writel(bp, DMACFG, dmacfg);
	}
}

static void macb_init_hw(struct macb *bp)
{
	struct macb_queue *queue;
	unsigned int q;

	u32 config;

	macb_reset_hw(bp);
	macb_set_hwaddr(bp);

	config = macb_mdc_clk_div(bp);
	config |= MACB_BF(RBOF, NET_IP_ALIGN);	/* Make eth data aligned */
	config |= MACB_BIT(PAE);		/* PAuse Enable */
	config |= MACB_BIT(DRFCS);		/* Discard Rx FCS */
	config |= MACB_BIT(BIG);		/* Receive oversized frames */
	if (bp->dev->flags & IFF_PROMISC)
		config |= MACB_BIT(CAF);	/* Copy All Frames */
	else if (macb_is_gem(bp) && bp->dev->features & NETIF_F_RXCSUM)
		config |= GEM_BIT(RXCOEN);
	if (!(bp->dev->flags & IFF_BROADCAST))
		config |= MACB_BIT(NBC);	/* No BroadCast */
	config |= macb_dbw(bp);
	macb_writel(bp, NCFGR, config);
	bp->speed = SPEED_10;
	bp->duplex = DUPLEX_HALF;

	macb_configure_dma(bp);

	/* Initialize TX and RX buffers */
	macb_writel(bp, RBQP, bp->rx_ring_dma);
	for (q = 0, queue = bp->queues; q < bp->num_queues; ++q, ++queue) {
		queue_writel(queue, TBQP, queue->tx_ring_dma);

		/* Enable interrupts */
		queue_writel(queue, IER,
			     MACB_RX_INT_FLAGS |
			     MACB_TX_INT_FLAGS |
			     MACB_BIT(HRESP));
	}

	/* Enable TX and RX */
	macb_writel(bp, NCR, MACB_BIT(RE) | MACB_BIT(TE) | MACB_BIT(MPE));
}

/*
 * The hash address register is 64 bits long and takes up two
 * locations in the memory map.  The least significant bits are stored
 * in EMAC_HSL and the most significant bits in EMAC_HSH.
 *
 * The unicast hash enable and the multicast hash enable bits in the
 * network configuration register enable the reception of hash matched
 * frames. The destination address is reduced to a 6 bit index into
 * the 64 bit hash register using the following hash function.  The
 * hash function is an exclusive or of every sixth bit of the
 * destination address.
 *
 * hi[5] = da[5] ^ da[11] ^ da[17] ^ da[23] ^ da[29] ^ da[35] ^ da[41] ^ da[47]
 * hi[4] = da[4] ^ da[10] ^ da[16] ^ da[22] ^ da[28] ^ da[34] ^ da[40] ^ da[46]
 * hi[3] = da[3] ^ da[09] ^ da[15] ^ da[21] ^ da[27] ^ da[33] ^ da[39] ^ da[45]
 * hi[2] = da[2] ^ da[08] ^ da[14] ^ da[20] ^ da[26] ^ da[32] ^ da[38] ^ da[44]
 * hi[1] = da[1] ^ da[07] ^ da[13] ^ da[19] ^ da[25] ^ da[31] ^ da[37] ^ da[43]
 * hi[0] = da[0] ^ da[06] ^ da[12] ^ da[18] ^ da[24] ^ da[30] ^ da[36] ^ da[42]
 *
 * da[0] represents the least significant bit of the first byte
 * received, that is, the multicast/unicast indicator, and da[47]
 * represents the most significant bit of the last byte received.  If
 * the hash index, hi[n], points to a bit that is set in the hash
 * register then the frame will be matched according to whether the
 * frame is multicast or unicast.  A multicast match will be signalled
 * if the multicast hash enable bit is set, da[0] is 1 and the hash
 * index points to a bit set in the hash register.  A unicast match
 * will be signalled if the unicast hash enable bit is set, da[0] is 0
 * and the hash index points to a bit set in the hash register.  To
 * receive all multicast frames, the hash register should be set with
 * all ones and the multicast hash enable bit should be set in the
 * network configuration register.
 */

static inline int hash_bit_value(int bitnr, __u8 *addr)
{
	if (addr[bitnr / 8] & (1 << (bitnr % 8)))
		return 1;
	return 0;
}

/*
 * Return the hash index value for the specified address.
 */
static int hash_get_index(__u8 *addr)
{
	int i, j, bitval;
	int hash_index = 0;

	for (j = 0; j < 6; j++) {
		for (i = 0, bitval = 0; i < 8; i++)
			bitval ^= hash_bit_value(i * 6 + j, addr);

		hash_index |= (bitval << j);
	}

	return hash_index;
}

/*
 * Add multicast addresses to the internal multicast-hash table.
 */
static void macb_sethashtable(struct net_device *dev)
{
	struct netdev_hw_addr *ha;
	unsigned long mc_filter[2];
	unsigned int bitnr;
	struct macb *bp = netdev_priv(dev);

	mc_filter[0] = mc_filter[1] = 0;

	netdev_for_each_mc_addr(ha, dev) {
		bitnr = hash_get_index(ha->addr);
		mc_filter[bitnr >> 5] |= 1 << (bitnr & 31);
	}

	macb_or_gem_writel(bp, HRB, mc_filter[0]);
	macb_or_gem_writel(bp, HRT, mc_filter[1]);
}

/*
 * Enable/Disable promiscuous and multicast modes.
 */
static void macb_set_rx_mode(struct net_device *dev)
{
	unsigned long cfg;
	struct macb *bp = netdev_priv(dev);

	cfg = macb_readl(bp, NCFGR);

	if (dev->flags & IFF_PROMISC) {
		/* Enable promiscuous mode */
		cfg |= MACB_BIT(CAF);

		/* Disable RX checksum offload */
		if (macb_is_gem(bp))
			cfg &= ~GEM_BIT(RXCOEN);
	} else {
		/* Disable promiscuous mode */
		cfg &= ~MACB_BIT(CAF);

		/* Enable RX checksum offload only if requested */
		if (macb_is_gem(bp) && dev->features & NETIF_F_RXCSUM)
			cfg |= GEM_BIT(RXCOEN);
	}

	if (dev->flags & IFF_ALLMULTI) {
		/* Enable all multicast mode */
		macb_or_gem_writel(bp, HRB, -1);
		macb_or_gem_writel(bp, HRT, -1);
		cfg |= MACB_BIT(NCFGR_MTI);
	} else if (!netdev_mc_empty(dev)) {
		/* Enable specific multicasts */
		macb_sethashtable(dev);
		cfg |= MACB_BIT(NCFGR_MTI);
	} else if (dev->flags & (~IFF_ALLMULTI)) {
		/* Disable all multicast mode */
		macb_or_gem_writel(bp, HRB, 0);
		macb_or_gem_writel(bp, HRT, 0);
		cfg &= ~MACB_BIT(NCFGR_MTI);
	}

	macb_writel(bp, NCFGR, cfg);
}

static int macb_open(struct net_device *dev)
{
	struct macb *bp = netdev_priv(dev);
	size_t bufsz = dev->mtu + ETH_HLEN + ETH_FCS_LEN + NET_IP_ALIGN;
	int err;

	netdev_dbg(bp->dev, "open\n");

	/* carrier starts down */
	netif_carrier_off(dev);

	/* if the phy is not yet register, retry later*/
	if (!bp->phy_dev)
		return -EAGAIN;

	/* RX buffers initialization */
	macb_init_rx_buffer_size(bp, bufsz);

	err = macb_alloc_consistent(bp);
	if (err) {
		netdev_err(dev, "Unable to allocate DMA memory (error %d)\n",
			   err);
		return err;
	}

	napi_enable(&bp->napi);

	bp->macbgem_ops.mog_init_rings(bp);
	macb_init_hw(bp);

	/* schedule a link state check */
	phy_start(bp->phy_dev);

	netif_tx_start_all_queues(dev);

	return 0;
}

static int macb_close(struct net_device *dev)
{
	struct macb *bp = netdev_priv(dev);
	unsigned long flags;

	netif_tx_stop_all_queues(dev);
	napi_disable(&bp->napi);

	if (bp->phy_dev)
		phy_stop(bp->phy_dev);

	spin_lock_irqsave(&bp->lock, flags);
	macb_reset_hw(bp);
	netif_carrier_off(dev);
	spin_unlock_irqrestore(&bp->lock, flags);

	macb_free_consistent(bp);

	return 0;
}

static void gem_update_stats(struct macb *bp)
{
	int i;
	u32 *p = &bp->hw_stats.gem.tx_octets_31_0;

	for (i = 0; i < GEM_STATS_LEN; ++i, ++p) {
		u32 offset = gem_statistics[i].offset;
		u64 val = readl_relaxed(bp->regs + offset);

		bp->ethtool_stats[i] += val;
		*p += val;

		if (offset == GEM_OCTTXL || offset == GEM_OCTRXL) {
			/* Add GEM_OCTTXH, GEM_OCTRXH */
			val = readl_relaxed(bp->regs + offset + 4);
			bp->ethtool_stats[i] += ((u64)val) << 32;
			*(++p) += val;
		}
	}
}

static struct net_device_stats *gem_get_stats(struct macb *bp)
{
	struct gem_stats *hwstat = &bp->hw_stats.gem;
	struct net_device_stats *nstat = &bp->stats;

	gem_update_stats(bp);

	nstat->rx_errors = (hwstat->rx_frame_check_sequence_errors +
			    hwstat->rx_alignment_errors +
			    hwstat->rx_resource_errors +
			    hwstat->rx_overruns +
			    hwstat->rx_oversize_frames +
			    hwstat->rx_jabbers +
			    hwstat->rx_undersized_frames +
			    hwstat->rx_length_field_frame_errors);
	nstat->tx_errors = (hwstat->tx_late_collisions +
			    hwstat->tx_excessive_collisions +
			    hwstat->tx_underrun +
			    hwstat->tx_carrier_sense_errors);
	nstat->multicast = hwstat->rx_multicast_frames;
	nstat->collisions = (hwstat->tx_single_collision_frames +
			     hwstat->tx_multiple_collision_frames +
			     hwstat->tx_excessive_collisions);
	nstat->rx_length_errors = (hwstat->rx_oversize_frames +
				   hwstat->rx_jabbers +
				   hwstat->rx_undersized_frames +
				   hwstat->rx_length_field_frame_errors);
	nstat->rx_over_errors = hwstat->rx_resource_errors;
	nstat->rx_crc_errors = hwstat->rx_frame_check_sequence_errors;
	nstat->rx_frame_errors = hwstat->rx_alignment_errors;
	nstat->rx_fifo_errors = hwstat->rx_overruns;
	nstat->tx_aborted_errors = hwstat->tx_excessive_collisions;
	nstat->tx_carrier_errors = hwstat->tx_carrier_sense_errors;
	nstat->tx_fifo_errors = hwstat->tx_underrun;

	return nstat;
}

static void gem_get_ethtool_stats(struct net_device *dev,
				  struct ethtool_stats *stats, u64 *data)
{
	struct macb *bp;

	bp = netdev_priv(dev);
	gem_update_stats(bp);
	memcpy(data, &bp->ethtool_stats, sizeof(u64) * GEM_STATS_LEN);
}

static int gem_get_sset_count(struct net_device *dev, int sset)
{
	switch (sset) {
	case ETH_SS_STATS:
		return GEM_STATS_LEN;
	default:
		return -EOPNOTSUPP;
	}
}

static void gem_get_ethtool_strings(struct net_device *dev, u32 sset, u8 *p)
{
	int i;

	switch (sset) {
	case ETH_SS_STATS:
		for (i = 0; i < GEM_STATS_LEN; i++, p += ETH_GSTRING_LEN)
			memcpy(p, gem_statistics[i].stat_string,
			       ETH_GSTRING_LEN);
		break;
	}
}

static struct net_device_stats *macb_get_stats(struct net_device *dev)
{
	struct macb *bp = netdev_priv(dev);
	struct net_device_stats *nstat = &bp->stats;
	struct macb_stats *hwstat = &bp->hw_stats.macb;

	if (macb_is_gem(bp))
		return gem_get_stats(bp);

	/* read stats from hardware */
	macb_update_stats(bp);

	/* Convert HW stats into netdevice stats */
	nstat->rx_errors = (hwstat->rx_fcs_errors +
			    hwstat->rx_align_errors +
			    hwstat->rx_resource_errors +
			    hwstat->rx_overruns +
			    hwstat->rx_oversize_pkts +
			    hwstat->rx_jabbers +
			    hwstat->rx_undersize_pkts +
			    hwstat->sqe_test_errors +
			    hwstat->rx_length_mismatch);
	nstat->tx_errors = (hwstat->tx_late_cols +
			    hwstat->tx_excessive_cols +
			    hwstat->tx_underruns +
			    hwstat->tx_carrier_errors);
	nstat->collisions = (hwstat->tx_single_cols +
			     hwstat->tx_multiple_cols +
			     hwstat->tx_excessive_cols);
	nstat->rx_length_errors = (hwstat->rx_oversize_pkts +
				   hwstat->rx_jabbers +
				   hwstat->rx_undersize_pkts +
				   hwstat->rx_length_mismatch);
	nstat->rx_over_errors = hwstat->rx_resource_errors +
				   hwstat->rx_overruns;
	nstat->rx_crc_errors = hwstat->rx_fcs_errors;
	nstat->rx_frame_errors = hwstat->rx_align_errors;
	nstat->rx_fifo_errors = hwstat->rx_overruns;
	/* XXX: What does "missed" mean? */
	nstat->tx_aborted_errors = hwstat->tx_excessive_cols;
	nstat->tx_carrier_errors = hwstat->tx_carrier_errors;
	nstat->tx_fifo_errors = hwstat->tx_underruns;
	/* Don't know about heartbeat or window errors... */

	return nstat;
}

static int macb_get_settings(struct net_device *dev, struct ethtool_cmd *cmd)
{
	struct macb *bp = netdev_priv(dev);
	struct phy_device *phydev = bp->phy_dev;

	if (!phydev)
		return -ENODEV;

	return phy_ethtool_gset(phydev, cmd);
}

static int macb_set_settings(struct net_device *dev, struct ethtool_cmd *cmd)
{
	struct macb *bp = netdev_priv(dev);
	struct phy_device *phydev = bp->phy_dev;

	if (!phydev)
		return -ENODEV;

	return phy_ethtool_sset(phydev, cmd);
}

static int macb_get_regs_len(struct net_device *netdev)
{
	return MACB_GREGS_NBR * sizeof(u32);
}

static void macb_get_regs(struct net_device *dev, struct ethtool_regs *regs,
			  void *p)
{
	struct macb *bp = netdev_priv(dev);
	unsigned int tail, head;
	u32 *regs_buff = p;

	regs->version = (macb_readl(bp, MID) & ((1 << MACB_REV_SIZE) - 1))
			| MACB_GREGS_VERSION;

	tail = macb_tx_ring_wrap(bp->queues[0].tx_tail);
	head = macb_tx_ring_wrap(bp->queues[0].tx_head);

	regs_buff[0]  = macb_readl(bp, NCR);
	regs_buff[1]  = macb_or_gem_readl(bp, NCFGR);
	regs_buff[2]  = macb_readl(bp, NSR);
	regs_buff[3]  = macb_readl(bp, TSR);
	regs_buff[4]  = macb_readl(bp, RBQP);
	regs_buff[5]  = macb_readl(bp, TBQP);
	regs_buff[6]  = macb_readl(bp, RSR);
	regs_buff[7]  = macb_readl(bp, IMR);

	regs_buff[8]  = tail;
	regs_buff[9]  = head;
	regs_buff[10] = macb_tx_dma(&bp->queues[0], tail);
	regs_buff[11] = macb_tx_dma(&bp->queues[0], head);

	if (macb_is_gem(bp)) {
		regs_buff[12] = gem_readl(bp, USRIO);
		regs_buff[13] = gem_readl(bp, DMACFG);
	}
}

static const struct ethtool_ops macb_ethtool_ops = {
	.get_settings		= macb_get_settings,
	.set_settings		= macb_set_settings,
	.get_regs_len		= macb_get_regs_len,
	.get_regs		= macb_get_regs,
	.get_link		= ethtool_op_get_link,
	.get_ts_info		= ethtool_op_get_ts_info,
};

static const struct ethtool_ops gem_ethtool_ops = {
	.get_settings		= macb_get_settings,
	.set_settings		= macb_set_settings,
	.get_regs_len		= macb_get_regs_len,
	.get_regs		= macb_get_regs,
	.get_link		= ethtool_op_get_link,
	.get_ts_info		= ethtool_op_get_ts_info,
	.get_ethtool_stats	= gem_get_ethtool_stats,
	.get_strings		= gem_get_ethtool_strings,
	.get_sset_count		= gem_get_sset_count,
};

static int macb_ioctl(struct net_device *dev, struct ifreq *rq, int cmd)
{
	struct macb *bp = netdev_priv(dev);
	struct phy_device *phydev = bp->phy_dev;

	if (!netif_running(dev))
		return -EINVAL;

	if (!phydev)
		return -ENODEV;

	return phy_mii_ioctl(phydev, rq, cmd);
}

static int macb_set_features(struct net_device *netdev,
			     netdev_features_t features)
{
	struct macb *bp = netdev_priv(netdev);
	netdev_features_t changed = features ^ netdev->features;

	/* TX checksum offload */
	if ((changed & NETIF_F_HW_CSUM) && macb_is_gem(bp)) {
		u32 dmacfg;

		dmacfg = gem_readl(bp, DMACFG);
		if (features & NETIF_F_HW_CSUM)
			dmacfg |= GEM_BIT(TXCOEN);
		else
			dmacfg &= ~GEM_BIT(TXCOEN);
		gem_writel(bp, DMACFG, dmacfg);
	}

	/* RX checksum offload */
	if ((changed & NETIF_F_RXCSUM) && macb_is_gem(bp)) {
		u32 netcfg;

		netcfg = gem_readl(bp, NCFGR);
		if (features & NETIF_F_RXCSUM &&
		    !(netdev->flags & IFF_PROMISC))
			netcfg |= GEM_BIT(RXCOEN);
		else
			netcfg &= ~GEM_BIT(RXCOEN);
		gem_writel(bp, NCFGR, netcfg);
	}

	return 0;
}

static const struct net_device_ops macb_netdev_ops = {
	.ndo_open		= macb_open,
	.ndo_stop		= macb_close,
	.ndo_start_xmit		= macb_start_xmit,
	.ndo_set_rx_mode	= macb_set_rx_mode,
	.ndo_get_stats		= macb_get_stats,
	.ndo_do_ioctl		= macb_ioctl,
	.ndo_validate_addr	= eth_validate_addr,
	.ndo_change_mtu		= eth_change_mtu,
	.ndo_set_mac_address	= eth_mac_addr,
#ifdef CONFIG_NET_POLL_CONTROLLER
	.ndo_poll_controller	= macb_poll_controller,
#endif
	.ndo_set_features	= macb_set_features,
};

<<<<<<< HEAD
=======
#if defined(CONFIG_OF)
static const struct macb_config pc302gem_config = {
	.caps = MACB_CAPS_SG_DISABLED | MACB_CAPS_GIGABIT_MODE_AVAILABLE,
	.dma_burst_length = 16,
};

static const struct macb_config sama5d3_config = {
	.caps = MACB_CAPS_SG_DISABLED | MACB_CAPS_GIGABIT_MODE_AVAILABLE,
	.dma_burst_length = 16,
};

static const struct macb_config sama5d4_config = {
	.caps = 0,
	.dma_burst_length = 4,
};

static const struct of_device_id macb_dt_ids[] = {
	{ .compatible = "cdns,at32ap7000-macb" },
	{ .compatible = "cdns,at91sam9260-macb" },
	{ .compatible = "cdns,macb" },
	{ .compatible = "cdns,pc302-gem", .data = &pc302gem_config },
	{ .compatible = "cdns,gem", .data = &pc302gem_config },
	{ .compatible = "atmel,sama5d3-gem", .data = &sama5d3_config },
	{ .compatible = "atmel,sama5d4-gem", .data = &sama5d4_config },
	{ /* sentinel */ }
};
MODULE_DEVICE_TABLE(of, macb_dt_ids);
#endif

>>>>>>> affb8172
/*
 * Configure peripheral capacities according to device tree
 * and integration options used
 */
static void macb_configure_caps(struct macb *bp)
{
	u32 dcfg;
<<<<<<< HEAD
=======
	const struct of_device_id *match;
	const struct macb_config *config;

	if (bp->pdev->dev.of_node) {
		match = of_match_node(macb_dt_ids, bp->pdev->dev.of_node);
		if (match && match->data) {
			config = match->data;

			bp->caps = config->caps;
			/*
			 * As we have access to the matching node, configure
			 * DMA burst length as well
			 */
			bp->dma_burst_length = config->dma_burst_length;
		}
	}
>>>>>>> affb8172

	if (MACB_BFEXT(IDNUM, macb_readl(bp, MID)) == 0x2)
		bp->caps |= MACB_CAPS_MACB_IS_GEM;

	if (macb_is_gem(bp)) {
		dcfg = gem_readl(bp, DCFG1);
		if (GEM_BFEXT(IRQCOR, dcfg) == 0)
			bp->caps |= MACB_CAPS_ISR_CLEAR_ON_WRITE;
		dcfg = gem_readl(bp, DCFG2);
		if ((dcfg & (GEM_BIT(RX_PKT_BUFF) | GEM_BIT(TX_PKT_BUFF))) == 0)
			bp->caps |= MACB_CAPS_FIFO_MODE;
	}

	netdev_dbg(bp->dev, "Cadence caps 0x%08x\n", bp->caps);
}

static void macb_probe_queues(void __iomem *mem,
			      unsigned int *queue_mask,
			      unsigned int *num_queues)
{
	unsigned int hw_q;
	u32 mid;

	*queue_mask = 0x1;
	*num_queues = 1;

	/* is it macb or gem ? */
	mid = readl_relaxed(mem + MACB_MID);

	if (MACB_BFEXT(IDNUM, mid) < 0x2)
		return;

	/* bit 0 is never set but queue 0 always exists */
	*queue_mask = readl_relaxed(mem + GEM_DCFG6) & 0xff;

	*queue_mask |= 0x1;

	for (hw_q = 1; hw_q < MACB_MAX_QUEUES; ++hw_q)
		if (*queue_mask & (1 << hw_q))
			(*num_queues)++;
}

static int macb_init(struct platform_device *pdev)
{
	struct net_device *dev = platform_get_drvdata(pdev);
	unsigned int hw_q, queue_mask, q, num_queues;
	struct macb *bp = netdev_priv(dev);
	struct macb_queue *queue;
	int err;
	u32 val;

	bp->pclk = devm_clk_get(&pdev->dev, "pclk");
	if (IS_ERR(bp->pclk)) {
		err = PTR_ERR(bp->pclk);
		dev_err(&pdev->dev, "failed to get macb_clk (%u)\n", err);
		return err;
	}

	bp->hclk = devm_clk_get(&pdev->dev, "hclk");
	if (IS_ERR(bp->hclk)) {
		err = PTR_ERR(bp->hclk);
		dev_err(&pdev->dev, "failed to get hclk (%u)\n", err);
		return err;
	}

	bp->tx_clk = devm_clk_get(&pdev->dev, "tx_clk");
	if (IS_ERR(bp->tx_clk))
		bp->tx_clk = NULL;

	err = clk_prepare_enable(bp->pclk);
	if (err) {
		dev_err(&pdev->dev, "failed to enable pclk (%u)\n", err);
		return err;
	}

	err = clk_prepare_enable(bp->hclk);
	if (err) {
		dev_err(&pdev->dev, "failed to enable hclk (%u)\n", err);
		goto err_disable_pclk;
	}

	err = clk_prepare_enable(bp->tx_clk);
	if (err) {
		dev_err(&pdev->dev, "failed to enable tx_clk (%u)\n", err);
		goto err_disable_hclk;
	}

	/* set the queue register mapping once for all: queue0 has a special
	 * register mapping but we don't want to test the queue index then
	 * compute the corresponding register offset at run time.
	 */
	macb_probe_queues(bp->regs, &queue_mask, &num_queues);

	for (hw_q = 0, q = 0; hw_q < MACB_MAX_QUEUES; ++hw_q) {
		if (!(queue_mask & (1 << hw_q)))
			continue;

		queue = &bp->queues[q];
		queue->bp = bp;
		if (hw_q) {
			queue->ISR  = GEM_ISR(hw_q - 1);
			queue->IER  = GEM_IER(hw_q - 1);
			queue->IDR  = GEM_IDR(hw_q - 1);
			queue->IMR  = GEM_IMR(hw_q - 1);
			queue->TBQP = GEM_TBQP(hw_q - 1);
		} else {
			/* queue0 uses legacy registers */
			queue->ISR  = MACB_ISR;
			queue->IER  = MACB_IER;
			queue->IDR  = MACB_IDR;
			queue->IMR  = MACB_IMR;
			queue->TBQP = MACB_TBQP;
		}

		/* get irq: here we use the linux queue index, not the hardware
		 * queue index. the queue irq definitions in the device tree
		 * must remove the optional gaps that could exist in the
		 * hardware queue mask.
		 */
		queue->irq = platform_get_irq(pdev, q);
		err = devm_request_irq(&pdev->dev, queue->irq, macb_interrupt,
				       IRQF_SHARED, dev->name, queue);
		if (err) {
			dev_err(&pdev->dev,
				"Unable to request IRQ %d (error %d)\n",
				queue->irq, err);
			goto err_disable_tx_clk;
		}

		INIT_WORK(&queue->tx_error_task, macb_tx_error_task);
		q++;
	}

	dev->netdev_ops = &macb_netdev_ops;
	netif_napi_add(dev, &bp->napi, macb_poll, 64);

	/* setup appropriated routines according to adapter type */
	if (macb_is_gem(bp)) {
		bp->max_tx_length = GEM_MAX_TX_LEN;
		bp->macbgem_ops.mog_alloc_rx_buffers = gem_alloc_rx_buffers;
		bp->macbgem_ops.mog_free_rx_buffers = gem_free_rx_buffers;
		bp->macbgem_ops.mog_init_rings = gem_init_rings;
		bp->macbgem_ops.mog_rx = gem_rx;
		dev->ethtool_ops = &gem_ethtool_ops;
	} else {
		bp->max_tx_length = MACB_MAX_TX_LEN;
		bp->macbgem_ops.mog_alloc_rx_buffers = macb_alloc_rx_buffers;
		bp->macbgem_ops.mog_free_rx_buffers = macb_free_rx_buffers;
		bp->macbgem_ops.mog_init_rings = macb_init_rings;
		bp->macbgem_ops.mog_rx = macb_rx;
		dev->ethtool_ops = &macb_ethtool_ops;
	}

	/* Set features */
	dev->hw_features = NETIF_F_SG;
	/* Checksum offload is only available on gem with packet buffer */
	if (macb_is_gem(bp) && !(bp->caps & MACB_CAPS_FIFO_MODE))
		dev->hw_features |= NETIF_F_HW_CSUM | NETIF_F_RXCSUM;
	if (bp->caps & MACB_CAPS_SG_DISABLED)
		dev->hw_features &= ~NETIF_F_SG;
	dev->features = dev->hw_features;

	val = 0;
	if (bp->phy_interface == PHY_INTERFACE_MODE_RGMII)
		val = GEM_BIT(RGMII);
	else if (bp->phy_interface == PHY_INTERFACE_MODE_RMII &&
		 (bp->caps & MACB_CAPS_USRIO_DEFAULT_IS_MII))
		val = MACB_BIT(RMII);
	else if (!(bp->caps & MACB_CAPS_USRIO_DEFAULT_IS_MII))
		val = MACB_BIT(MII);

	if (bp->caps & MACB_CAPS_USRIO_HAS_CLKEN)
		val |= MACB_BIT(CLKEN);

	macb_or_gem_writel(bp, USRIO, val);

	/* setup capacities */
	macb_configure_caps(bp);

	/* Set MII management clock divider */
	val = macb_mdc_clk_div(bp);
	val |= macb_dbw(bp);
	macb_writel(bp, NCFGR, val);

	return 0;

err_disable_tx_clk:
	clk_disable_unprepare(bp->tx_clk);

err_disable_hclk:
	clk_disable_unprepare(bp->hclk);

err_disable_pclk:
	clk_disable_unprepare(bp->pclk);

	return err;
}

#if defined(CONFIG_OF)
/* 1518 rounded up */
#define AT91ETHER_MAX_RBUFF_SZ	0x600
/* max number of receive buffers */
#define AT91ETHER_MAX_RX_DESCR	9

/* Initialize and start the Receiver and Transmit subsystems */
static int at91ether_start(struct net_device *dev)
{
	struct macb *lp = netdev_priv(dev);
	dma_addr_t addr;
	u32 ctl;
	int i;

	lp->rx_ring = dma_alloc_coherent(&lp->pdev->dev,
					 (AT91ETHER_MAX_RX_DESCR *
					  sizeof(struct macb_dma_desc)),
					 &lp->rx_ring_dma, GFP_KERNEL);
	if (!lp->rx_ring)
		return -ENOMEM;

	lp->rx_buffers = dma_alloc_coherent(&lp->pdev->dev,
					    AT91ETHER_MAX_RX_DESCR *
					    AT91ETHER_MAX_RBUFF_SZ,
					    &lp->rx_buffers_dma, GFP_KERNEL);
	if (!lp->rx_buffers) {
		dma_free_coherent(&lp->pdev->dev,
				  AT91ETHER_MAX_RX_DESCR *
				  sizeof(struct macb_dma_desc),
				  lp->rx_ring, lp->rx_ring_dma);
		lp->rx_ring = NULL;
		return -ENOMEM;
	}

	addr = lp->rx_buffers_dma;
	for (i = 0; i < AT91ETHER_MAX_RX_DESCR; i++) {
		lp->rx_ring[i].addr = addr;
		lp->rx_ring[i].ctrl = 0;
		addr += AT91ETHER_MAX_RBUFF_SZ;
	}

	/* Set the Wrap bit on the last descriptor */
	lp->rx_ring[AT91ETHER_MAX_RX_DESCR - 1].addr |= MACB_BIT(RX_WRAP);

	/* Reset buffer index */
	lp->rx_tail = 0;

	/* Program address of descriptor list in Rx Buffer Queue register */
	macb_writel(lp, RBQP, lp->rx_ring_dma);

	/* Enable Receive and Transmit */
	ctl = macb_readl(lp, NCR);
	macb_writel(lp, NCR, ctl | MACB_BIT(RE) | MACB_BIT(TE));

	return 0;
}

/* Open the ethernet interface */
static int at91ether_open(struct net_device *dev)
{
	struct macb *lp = netdev_priv(dev);
	u32 ctl;
	int ret;

	/* Clear internal statistics */
	ctl = macb_readl(lp, NCR);
	macb_writel(lp, NCR, ctl | MACB_BIT(CLRSTAT));

	macb_set_hwaddr(lp);

	ret = at91ether_start(dev);
	if (ret)
		return ret;

	/* Enable MAC interrupts */
	macb_writel(lp, IER, MACB_BIT(RCOMP)	|
			     MACB_BIT(RXUBR)	|
			     MACB_BIT(ISR_TUND)	|
			     MACB_BIT(ISR_RLE)	|
			     MACB_BIT(TCOMP)	|
			     MACB_BIT(ISR_ROVR)	|
			     MACB_BIT(HRESP));

	/* schedule a link state check */
	phy_start(lp->phy_dev);

	netif_start_queue(dev);

	return 0;
}

/* Close the interface */
static int at91ether_close(struct net_device *dev)
{
	struct macb *lp = netdev_priv(dev);
	u32 ctl;

	/* Disable Receiver and Transmitter */
	ctl = macb_readl(lp, NCR);
	macb_writel(lp, NCR, ctl & ~(MACB_BIT(TE) | MACB_BIT(RE)));

	/* Disable MAC interrupts */
	macb_writel(lp, IDR, MACB_BIT(RCOMP)	|
			     MACB_BIT(RXUBR)	|
			     MACB_BIT(ISR_TUND)	|
			     MACB_BIT(ISR_RLE)	|
			     MACB_BIT(TCOMP)	|
			     MACB_BIT(ISR_ROVR) |
			     MACB_BIT(HRESP));

	netif_stop_queue(dev);

	dma_free_coherent(&lp->pdev->dev,
			  AT91ETHER_MAX_RX_DESCR *
			  sizeof(struct macb_dma_desc),
			  lp->rx_ring, lp->rx_ring_dma);
	lp->rx_ring = NULL;

	dma_free_coherent(&lp->pdev->dev,
			  AT91ETHER_MAX_RX_DESCR * AT91ETHER_MAX_RBUFF_SZ,
			  lp->rx_buffers, lp->rx_buffers_dma);
	lp->rx_buffers = NULL;

	return 0;
}

/* Transmit packet */
static int at91ether_start_xmit(struct sk_buff *skb, struct net_device *dev)
{
	struct macb *lp = netdev_priv(dev);

	if (macb_readl(lp, TSR) & MACB_BIT(RM9200_BNQ)) {
		netif_stop_queue(dev);

		/* Store packet information (to free when Tx completed) */
		lp->skb = skb;
		lp->skb_length = skb->len;
		lp->skb_physaddr = dma_map_single(NULL, skb->data, skb->len,
							DMA_TO_DEVICE);

		/* Set address of the data in the Transmit Address register */
		macb_writel(lp, TAR, lp->skb_physaddr);
		/* Set length of the packet in the Transmit Control register */
		macb_writel(lp, TCR, skb->len);

	} else {
		netdev_err(dev, "%s called, but device is busy!\n", __func__);
		return NETDEV_TX_BUSY;
	}

	return NETDEV_TX_OK;
}

/* Extract received frame from buffer descriptors and sent to upper layers.
 * (Called from interrupt context)
 */
static void at91ether_rx(struct net_device *dev)
{
	struct macb *lp = netdev_priv(dev);
	unsigned char *p_recv;
	struct sk_buff *skb;
	unsigned int pktlen;

	while (lp->rx_ring[lp->rx_tail].addr & MACB_BIT(RX_USED)) {
		p_recv = lp->rx_buffers + lp->rx_tail * AT91ETHER_MAX_RBUFF_SZ;
		pktlen = MACB_BF(RX_FRMLEN, lp->rx_ring[lp->rx_tail].ctrl);
		skb = netdev_alloc_skb(dev, pktlen + 2);
		if (skb) {
			skb_reserve(skb, 2);
			memcpy(skb_put(skb, pktlen), p_recv, pktlen);

			skb->protocol = eth_type_trans(skb, dev);
			lp->stats.rx_packets++;
			lp->stats.rx_bytes += pktlen;
			netif_rx(skb);
		} else {
			lp->stats.rx_dropped++;
		}

		if (lp->rx_ring[lp->rx_tail].ctrl & MACB_BIT(RX_MHASH_MATCH))
			lp->stats.multicast++;

		/* reset ownership bit */
		lp->rx_ring[lp->rx_tail].addr &= ~MACB_BIT(RX_USED);

		/* wrap after last buffer */
		if (lp->rx_tail == AT91ETHER_MAX_RX_DESCR - 1)
			lp->rx_tail = 0;
		else
			lp->rx_tail++;
	}
}

/* MAC interrupt handler */
static irqreturn_t at91ether_interrupt(int irq, void *dev_id)
{
	struct net_device *dev = dev_id;
	struct macb *lp = netdev_priv(dev);
	u32 intstatus, ctl;

	/* MAC Interrupt Status register indicates what interrupts are pending.
	 * It is automatically cleared once read.
	 */
	intstatus = macb_readl(lp, ISR);

	/* Receive complete */
	if (intstatus & MACB_BIT(RCOMP))
		at91ether_rx(dev);

	/* Transmit complete */
	if (intstatus & MACB_BIT(TCOMP)) {
		/* The TCOM bit is set even if the transmission failed */
		if (intstatus & (MACB_BIT(ISR_TUND) | MACB_BIT(ISR_RLE)))
			lp->stats.tx_errors++;

		if (lp->skb) {
			dev_kfree_skb_irq(lp->skb);
			lp->skb = NULL;
			dma_unmap_single(NULL, lp->skb_physaddr,
					 lp->skb_length, DMA_TO_DEVICE);
			lp->stats.tx_packets++;
			lp->stats.tx_bytes += lp->skb_length;
		}
		netif_wake_queue(dev);
	}

	/* Work-around for EMAC Errata section 41.3.1 */
	if (intstatus & MACB_BIT(RXUBR)) {
		ctl = macb_readl(lp, NCR);
		macb_writel(lp, NCR, ctl & ~MACB_BIT(RE));
		macb_writel(lp, NCR, ctl | MACB_BIT(RE));
	}

	if (intstatus & MACB_BIT(ISR_ROVR))
		netdev_err(dev, "ROVR error\n");

	return IRQ_HANDLED;
}

#ifdef CONFIG_NET_POLL_CONTROLLER
static void at91ether_poll_controller(struct net_device *dev)
{
	unsigned long flags;

	local_irq_save(flags);
	at91ether_interrupt(dev->irq, dev);
	local_irq_restore(flags);
}
#endif

static const struct net_device_ops at91ether_netdev_ops = {
	.ndo_open		= at91ether_open,
	.ndo_stop		= at91ether_close,
	.ndo_start_xmit		= at91ether_start_xmit,
	.ndo_get_stats		= macb_get_stats,
	.ndo_set_rx_mode	= macb_set_rx_mode,
	.ndo_set_mac_address	= eth_mac_addr,
	.ndo_do_ioctl		= macb_ioctl,
	.ndo_validate_addr	= eth_validate_addr,
	.ndo_change_mtu		= eth_change_mtu,
#ifdef CONFIG_NET_POLL_CONTROLLER
	.ndo_poll_controller	= at91ether_poll_controller,
#endif
};

static int at91ether_init(struct platform_device *pdev)
{
	struct net_device *dev = platform_get_drvdata(pdev);
	struct macb *bp = netdev_priv(dev);
	int err;
	u32 reg;

	bp->pclk = devm_clk_get(&pdev->dev, "ether_clk");
	if (IS_ERR(bp->pclk))
		return PTR_ERR(bp->pclk);

	err = clk_prepare_enable(bp->pclk);
	if (err) {
		dev_err(&pdev->dev, "failed to enable pclk (%u)\n", err);
		return err;
	}

	dev->netdev_ops = &at91ether_netdev_ops;
	dev->ethtool_ops = &macb_ethtool_ops;

	err = devm_request_irq(&pdev->dev, dev->irq, at91ether_interrupt,
			       0, dev->name, dev);
	if (err)
		goto err_disable_clk;

	macb_writel(bp, NCR, 0);

	reg = MACB_BF(CLK, MACB_CLK_DIV32) | MACB_BIT(BIG);
	if (bp->phy_interface == PHY_INTERFACE_MODE_RMII)
		reg |= MACB_BIT(RM9200_RMII);

	macb_writel(bp, NCFGR, reg);

	return 0;

err_disable_clk:
	clk_disable_unprepare(bp->pclk);

	return err;
}

static struct macb_config at91sam9260_config = {
	.caps = MACB_CAPS_USRIO_HAS_CLKEN | MACB_CAPS_USRIO_DEFAULT_IS_MII,
	.init = macb_init,
};

static struct macb_config pc302gem_config = {
	.caps = MACB_CAPS_SG_DISABLED | MACB_CAPS_GIGABIT_MODE_AVAILABLE,
	.dma_burst_length = 16,
	.init = macb_init,
};

static struct macb_config sama5d3_config = {
	.caps = MACB_CAPS_SG_DISABLED | MACB_CAPS_GIGABIT_MODE_AVAILABLE,
	.dma_burst_length = 16,
	.init = macb_init,
};

static struct macb_config sama5d4_config = {
	.caps = 0,
	.dma_burst_length = 4,
	.init = macb_init,
};

static struct macb_config emac_config = {
	.init = at91ether_init,
};

static const struct of_device_id macb_dt_ids[] = {
	{ .compatible = "cdns,at32ap7000-macb" },
	{ .compatible = "cdns,at91sam9260-macb", .data = &at91sam9260_config },
	{ .compatible = "cdns,macb" },
	{ .compatible = "cdns,pc302-gem", .data = &pc302gem_config },
	{ .compatible = "cdns,gem", .data = &pc302gem_config },
	{ .compatible = "atmel,sama5d3-gem", .data = &sama5d3_config },
	{ .compatible = "atmel,sama5d4-gem", .data = &sama5d4_config },
	{ .compatible = "cdns,at91rm9200-emac", .data = &emac_config },
	{ .compatible = "cdns,emac", .data = &emac_config },
	{ /* sentinel */ }
};
MODULE_DEVICE_TABLE(of, macb_dt_ids);
#endif /* CONFIG_OF */

static int macb_probe(struct platform_device *pdev)
{
	int (*init)(struct platform_device *) = macb_init;
	struct device_node *np = pdev->dev.of_node;
	const struct macb_config *macb_config = NULL;
	unsigned int queue_mask, num_queues;
	struct macb_platform_data *pdata;
	struct phy_device *phydev;
	struct net_device *dev;
	struct resource *regs;
	void __iomem *mem;
	const char *mac;
	struct macb *bp;
	int err;

	regs = platform_get_resource(pdev, IORESOURCE_MEM, 0);
	mem = devm_ioremap_resource(&pdev->dev, regs);
	if (IS_ERR(mem))
		return PTR_ERR(mem);

	macb_probe_queues(mem, &queue_mask, &num_queues);
	dev = alloc_etherdev_mq(sizeof(*bp), num_queues);
	if (!dev)
		return -ENOMEM;

	dev->base_addr = regs->start;

	SET_NETDEV_DEV(dev, &pdev->dev);

	bp = netdev_priv(dev);
	bp->pdev = pdev;
	bp->dev = dev;
	bp->regs = mem;
	bp->num_queues = num_queues;
	spin_lock_init(&bp->lock);

	platform_set_drvdata(pdev, dev);

	dev->irq = platform_get_irq(pdev, 0);
	if (dev->irq < 0)
		return dev->irq;

	mac = of_get_mac_address(np);
	if (mac)
		memcpy(bp->dev->dev_addr, mac, ETH_ALEN);
	else
		macb_get_hwaddr(bp);

	err = of_get_phy_mode(np);
	if (err < 0) {
		pdata = dev_get_platdata(&pdev->dev);
		if (pdata && pdata->is_rmii)
			bp->phy_interface = PHY_INTERFACE_MODE_RMII;
		else
			bp->phy_interface = PHY_INTERFACE_MODE_MII;
	} else {
		bp->phy_interface = err;
	}

	if (np) {
		const struct of_device_id *match;

		match = of_match_node(macb_dt_ids, np);
		if (match)
			macb_config = match->data;
	}

	if (macb_config) {
		bp->caps = macb_config->caps;
		bp->dma_burst_length = macb_config->dma_burst_length;
		init = macb_config->init;
	}

	/* IP specific init */
	err = init(pdev);
	if (err)
		goto err_out_free_netdev;

	err = register_netdev(dev);
	if (err) {
		dev_err(&pdev->dev, "Cannot register net device, aborting.\n");
		goto err_disable_clocks;
	}

	err = macb_mii_init(bp);
	if (err)
		goto err_out_unregister_netdev;

	netif_carrier_off(dev);

	netdev_info(dev, "Cadence %s rev 0x%08x at 0x%08lx irq %d (%pM)\n",
		    macb_is_gem(bp) ? "GEM" : "MACB", macb_readl(bp, MID),
		    dev->base_addr, dev->irq, dev->dev_addr);

	phydev = bp->phy_dev;
	netdev_info(dev, "attached PHY driver [%s] (mii_bus:phy_addr=%s, irq=%d)\n",
		    phydev->drv->name, dev_name(&phydev->dev), phydev->irq);

	return 0;

err_out_unregister_netdev:
	unregister_netdev(dev);

err_disable_clocks:
	clk_disable_unprepare(bp->tx_clk);
	clk_disable_unprepare(bp->hclk);
	clk_disable_unprepare(bp->pclk);

err_out_free_netdev:
	free_netdev(dev);

	return err;
}

static int macb_remove(struct platform_device *pdev)
{
	struct net_device *dev;
	struct macb *bp;

	dev = platform_get_drvdata(pdev);

	if (dev) {
		bp = netdev_priv(dev);
		if (bp->phy_dev)
			phy_disconnect(bp->phy_dev);
		mdiobus_unregister(bp->mii_bus);
		kfree(bp->mii_bus->irq);
		mdiobus_free(bp->mii_bus);
		unregister_netdev(dev);
		clk_disable_unprepare(bp->tx_clk);
		clk_disable_unprepare(bp->hclk);
		clk_disable_unprepare(bp->pclk);
		free_netdev(dev);
	}

	return 0;
}

static int __maybe_unused macb_suspend(struct device *dev)
{
	struct platform_device *pdev = to_platform_device(dev);
	struct net_device *netdev = platform_get_drvdata(pdev);
	struct macb *bp = netdev_priv(netdev);

	netif_carrier_off(netdev);
	netif_device_detach(netdev);

	clk_disable_unprepare(bp->tx_clk);
	clk_disable_unprepare(bp->hclk);
	clk_disable_unprepare(bp->pclk);

	return 0;
}

static int __maybe_unused macb_resume(struct device *dev)
{
	struct platform_device *pdev = to_platform_device(dev);
	struct net_device *netdev = platform_get_drvdata(pdev);
	struct macb *bp = netdev_priv(netdev);

	clk_prepare_enable(bp->pclk);
	clk_prepare_enable(bp->hclk);
	clk_prepare_enable(bp->tx_clk);

	netif_device_attach(netdev);

	return 0;
}

static SIMPLE_DEV_PM_OPS(macb_pm_ops, macb_suspend, macb_resume);

static struct platform_driver macb_driver = {
	.probe		= macb_probe,
	.remove		= macb_remove,
	.driver		= {
		.name		= "macb",
		.of_match_table	= of_match_ptr(macb_dt_ids),
		.pm	= &macb_pm_ops,
	},
};

module_platform_driver(macb_driver);

MODULE_LICENSE("GPL");
MODULE_DESCRIPTION("Cadence MACB/GEM Ethernet driver");
MODULE_AUTHOR("Haavard Skinnemoen (Atmel)");
MODULE_ALIAS("platform:macb");<|MERGE_RESOLUTION|>--- conflicted
+++ resolved
@@ -2125,49 +2125,15 @@
 	.ndo_set_features	= macb_set_features,
 };
 
-<<<<<<< HEAD
-=======
-#if defined(CONFIG_OF)
-static const struct macb_config pc302gem_config = {
-	.caps = MACB_CAPS_SG_DISABLED | MACB_CAPS_GIGABIT_MODE_AVAILABLE,
-	.dma_burst_length = 16,
-};
-
-static const struct macb_config sama5d3_config = {
-	.caps = MACB_CAPS_SG_DISABLED | MACB_CAPS_GIGABIT_MODE_AVAILABLE,
-	.dma_burst_length = 16,
-};
-
-static const struct macb_config sama5d4_config = {
-	.caps = 0,
-	.dma_burst_length = 4,
-};
-
-static const struct of_device_id macb_dt_ids[] = {
-	{ .compatible = "cdns,at32ap7000-macb" },
-	{ .compatible = "cdns,at91sam9260-macb" },
-	{ .compatible = "cdns,macb" },
-	{ .compatible = "cdns,pc302-gem", .data = &pc302gem_config },
-	{ .compatible = "cdns,gem", .data = &pc302gem_config },
-	{ .compatible = "atmel,sama5d3-gem", .data = &sama5d3_config },
-	{ .compatible = "atmel,sama5d4-gem", .data = &sama5d4_config },
-	{ /* sentinel */ }
-};
-MODULE_DEVICE_TABLE(of, macb_dt_ids);
-#endif
-
->>>>>>> affb8172
 /*
  * Configure peripheral capacities according to device tree
  * and integration options used
  */
 static void macb_configure_caps(struct macb *bp)
 {
-	u32 dcfg;
-<<<<<<< HEAD
-=======
 	const struct of_device_id *match;
 	const struct macb_config *config;
+	u32 dcfg;
 
 	if (bp->pdev->dev.of_node) {
 		match = of_match_node(macb_dt_ids, bp->pdev->dev.of_node);
@@ -2182,7 +2148,6 @@
 			bp->dma_burst_length = config->dma_burst_length;
 		}
 	}
->>>>>>> affb8172
 
 	if (MACB_BFEXT(IDNUM, macb_readl(bp, MID)) == 0x2)
 		bp->caps |= MACB_CAPS_MACB_IS_GEM;
@@ -2687,30 +2652,30 @@
 	return err;
 }
 
-static struct macb_config at91sam9260_config = {
+static const struct macb_config at91sam9260_config = {
 	.caps = MACB_CAPS_USRIO_HAS_CLKEN | MACB_CAPS_USRIO_DEFAULT_IS_MII,
 	.init = macb_init,
 };
 
-static struct macb_config pc302gem_config = {
+static const struct macb_config pc302gem_config = {
 	.caps = MACB_CAPS_SG_DISABLED | MACB_CAPS_GIGABIT_MODE_AVAILABLE,
 	.dma_burst_length = 16,
 	.init = macb_init,
 };
 
-static struct macb_config sama5d3_config = {
+static const struct macb_config sama5d3_config = {
 	.caps = MACB_CAPS_SG_DISABLED | MACB_CAPS_GIGABIT_MODE_AVAILABLE,
 	.dma_burst_length = 16,
 	.init = macb_init,
 };
 
-static struct macb_config sama5d4_config = {
+static const struct macb_config sama5d4_config = {
 	.caps = 0,
 	.dma_burst_length = 4,
 	.init = macb_init,
 };
 
-static struct macb_config emac_config = {
+static const struct macb_config emac_config = {
 	.init = at91ether_init,
 };
 
