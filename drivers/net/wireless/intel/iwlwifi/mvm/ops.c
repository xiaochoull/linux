--- conflicted
+++ resolved
@@ -354,10 +354,6 @@
 	HCMD_NAME(SCAN_OFFLOAD_ABORT_CMD),
 	HCMD_NAME(HOT_SPOT_CMD),
 	HCMD_NAME(SCAN_OFFLOAD_PROFILES_QUERY_CMD),
-<<<<<<< HEAD
-	HCMD_NAME(BT_COEX_UPDATE_CORUN_LUT),
-=======
->>>>>>> bb176f67
 	HCMD_NAME(BT_COEX_UPDATE_REDUCED_TXP),
 	HCMD_NAME(BT_COEX_CI),
 	HCMD_NAME(PHY_CONFIGURATION_CMD),
@@ -607,11 +603,8 @@
 	mvm->fw = fw;
 	mvm->hw = hw;
 
-<<<<<<< HEAD
-=======
 	iwl_fw_runtime_init(&mvm->fwrt, trans, fw, &iwl_mvm_fwrt_ops, mvm);
 
->>>>>>> bb176f67
 	mvm->init_status = 0;
 
 	if (iwl_mvm_has_new_rx_api(mvm)) {
@@ -632,27 +625,6 @@
 	mvm->probe_queue = IWL_MVM_DQA_AP_PROBE_RESP_QUEUE;
 	mvm->p2p_dev_queue = IWL_MVM_DQA_P2P_DEVICE_QUEUE;
 
-<<<<<<< HEAD
-		if (mvm->cfg->base_params->num_of_queues == 16) {
-			mvm->aux_queue = 11;
-			mvm->first_agg_queue = 12;
-			BUILD_BUG_ON(BITS_PER_BYTE *
-				     sizeof(mvm->hw_queue_to_mac80211[0]) < 12);
-		} else {
-			mvm->aux_queue = 15;
-			mvm->first_agg_queue = 16;
-			BUILD_BUG_ON(BITS_PER_BYTE *
-				     sizeof(mvm->hw_queue_to_mac80211[0]) < 16);
-		}
-	} else {
-		mvm->aux_queue = IWL_MVM_DQA_AUX_QUEUE;
-		mvm->probe_queue = IWL_MVM_DQA_AP_PROBE_RESP_QUEUE;
-		mvm->p2p_dev_queue = IWL_MVM_DQA_P2P_DEVICE_QUEUE;
-		mvm->first_agg_queue = IWL_MVM_DQA_MIN_DATA_QUEUE;
-		mvm->last_agg_queue = IWL_MVM_DQA_MAX_DATA_QUEUE;
-	}
-=======
->>>>>>> bb176f67
 	mvm->sf_state = SF_UNINIT;
 	if (iwl_mvm_has_unified_ucode(mvm))
 		iwl_fw_set_current_image(&mvm->fwrt, IWL_UCODE_REGULAR);
@@ -780,10 +752,6 @@
 		iwl_mvm_stop_device(mvm);
 	iwl_mvm_unref(mvm, IWL_MVM_REF_INIT_UCODE);
 	mutex_unlock(&mvm->mutex);
-<<<<<<< HEAD
-	/* returns 0 if successful, 1 if success but in rfkill */
-=======
->>>>>>> bb176f67
 	if (err < 0) {
 		IWL_ERR(mvm, "Failed to run INIT ucode: %d\n", err);
 		goto out_free;
@@ -834,11 +802,7 @@
 	iwl_mvm_leds_exit(mvm);
 	iwl_mvm_thermal_exit(mvm);
  out_free:
-<<<<<<< HEAD
-	flush_delayed_work(&mvm->fw_dump_wk);
-=======
 	iwl_fw_flush_dump(&mvm->fwrt);
->>>>>>> bb176f67
 
 	if (iwlmvm_mod_params.init_dbg)
 		return op_mode;
@@ -1200,60 +1164,6 @@
 	module_put(THIS_MODULE);
 }
 
-<<<<<<< HEAD
-static void iwl_mvm_fw_error_dump_wk(struct work_struct *work)
-{
-	struct iwl_mvm *mvm =
-		container_of(work, struct iwl_mvm, fw_dump_wk.work);
-
-	if (iwl_mvm_ref_sync(mvm, IWL_MVM_REF_FW_DBG_COLLECT))
-		return;
-
-	mutex_lock(&mvm->mutex);
-
-	if (mvm->cfg->device_family == IWL_DEVICE_FAMILY_7000) {
-		/* stop recording */
-		iwl_set_bits_prph(mvm->trans, MON_BUFF_SAMPLE_CTL, 0x100);
-
-		iwl_mvm_fw_error_dump(mvm);
-
-		/* start recording again if the firmware is not crashed */
-		if (!test_bit(STATUS_FW_ERROR, &mvm->trans->status) &&
-		    mvm->fw->dbg_dest_tlv) {
-			iwl_clear_bits_prph(mvm->trans,
-					    MON_BUFF_SAMPLE_CTL, 0x100);
-			iwl_clear_bits_prph(mvm->trans,
-					    MON_BUFF_SAMPLE_CTL, 0x1);
-			iwl_set_bits_prph(mvm->trans, MON_BUFF_SAMPLE_CTL, 0x1);
-		}
-	} else {
-		u32 in_sample = iwl_read_prph(mvm->trans, DBGC_IN_SAMPLE);
-		u32 out_ctrl = iwl_read_prph(mvm->trans, DBGC_OUT_CTRL);
-
-		/* stop recording */
-		iwl_write_prph(mvm->trans, DBGC_IN_SAMPLE, 0);
-		udelay(100);
-		iwl_write_prph(mvm->trans, DBGC_OUT_CTRL, 0);
-		/* wait before we collect the data till the DBGC stop */
-		udelay(500);
-
-		iwl_mvm_fw_error_dump(mvm);
-
-		/* start recording again if the firmware is not crashed */
-		if (!test_bit(STATUS_FW_ERROR, &mvm->trans->status) &&
-		    mvm->fw->dbg_dest_tlv) {
-			iwl_write_prph(mvm->trans, DBGC_IN_SAMPLE, in_sample);
-			iwl_write_prph(mvm->trans, DBGC_OUT_CTRL, out_ctrl);
-		}
-	}
-
-	mutex_unlock(&mvm->mutex);
-
-	iwl_mvm_unref(mvm, IWL_MVM_REF_FW_DBG_COLLECT);
-}
-
-=======
->>>>>>> bb176f67
 void iwl_mvm_nic_restart(struct iwl_mvm *mvm, bool fw_error)
 {
 	iwl_abort_notification_waits(&mvm->notif_wait);
@@ -1277,11 +1187,7 @@
 	 * can't recover this since we're already half suspended.
 	 */
 	if (!mvm->fw_restart && fw_error) {
-<<<<<<< HEAD
-		iwl_mvm_fw_dbg_collect_desc(mvm, &iwl_mvm_dump_desc_assert,
-=======
 		iwl_fw_dbg_collect_desc(&mvm->fwrt, &iwl_dump_desc_assert,
->>>>>>> bb176f67
 					NULL);
 	} else if (test_bit(IWL_MVM_STATUS_IN_HW_RESTART, &mvm->status)) {
 		struct iwl_mvm_reprobe *reprobe;
