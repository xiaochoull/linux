/*
 * DDS PCORE/COREFPGA Module
 *
 * Copyright 2012-2013 Analog Devices Inc.
 *
 * Licensed under the GPL-2.
 */

#include <linux/module.h>
#include <linux/interrupt.h>
#include <linux/errno.h>
#include <linux/device.h>
#include <linux/slab.h>
#include <linux/init.h>
#include <linux/list.h>
#include <linux/io.h>
#include <linux/sched.h>
#include <linux/wait.h>
#include <linux/delay.h>
#include <linux/dma-mapping.h>
#include <linux/dmaengine.h>
#include <linux/spi/spi.h>
#include <asm/div64.h>

#include <linux/of_device.h>
#include <linux/of_dma.h>
#include <linux/of_platform.h>
#include <linux/of_address.h>

#include <linux/iio/iio.h>
#include <linux/iio/sysfs.h>
#include <linux/iio/buffer.h>

#include "cf_axi_dds.h"
#include "ad9122.h"

#define DRIVER_NAME		"cf_axi_dds"

struct dds_spidev {
	struct device_node *of_nspi;
	struct device *dev_spi;
};

static int cf_axi_dds_sync_frame(struct iio_dev *indio_dev)
{
	struct cf_axi_dds_state *st = iio_priv(indio_dev);
	struct cf_axi_converter *conv = iio_device_get_drvdata(indio_dev);
	int stat;
	static int retry = 0;

	mdelay(10); /* Wait until clocks are stable */

	dds_write(st, ADI_REG_FRAME, 0);
	dds_write(st, ADI_REG_FRAME, ADI_FRAME);

	if (conv->get_fifo_status) {
		/* Check FIFO status */
		stat = conv->get_fifo_status(conv);
		if (stat) {
			if (retry++ > 10) {
				dev_warn(indio_dev->dev.parent,
					 "FRAME/FIFO Reset Retry cnt\n");
				return -EIO;
			}
			cf_axi_dds_sync_frame(indio_dev);
		}
	}

	retry = 0;
	return 0;
}

static void cf_axi_dds_set_sed_pattern(struct iio_dev *indio_dev, unsigned chan,
				      unsigned pat1, unsigned pat2)
{
	struct cf_axi_dds_state *st = iio_priv(indio_dev);
	unsigned ctrl;

	dds_write(st, ADI_REG_CHAN_CNTRL_5(chan),
		  ADI_TO_DDS_PATT_1(pat1) | ADI_DDS_PATT_2(pat2));

	dds_write(st, ADI_REG_CNTRL_1, 0);

	ctrl = dds_read(st, ADI_REG_CNTRL_2) & ~ADI_DATA_SEL(~0);
	dds_write(st, ADI_REG_CNTRL_2, ctrl | ADI_DATA_SEL(DATA_SEL_SED) | ADI_DATA_FORMAT);

	dds_write(st, ADI_REG_CNTRL_1, ADI_ENABLE);
}

static void cf_axi_dds_stop(struct cf_axi_dds_state *st) {
	dds_write(st, ADI_REG_CNTRL_1, 0);
}

static int cf_axi_dds_default_setup(struct cf_axi_dds_state *st, u32 chan,
				    u32 phase, u32 freq, u32 scale) {

	unsigned long long val64;
	u32 val;

	val64 = (u64) freq * 0xFFFFULL;
	do_div(val64, st->dac_clk);
	val = ADI_DDS_INCR(val64) | 1;

	val64 = (u64) phase * 0x10000ULL + (360000 / 2);
	do_div(val64, 360000);
	val |= ADI_DDS_INIT(val64);

	dds_write(st, ADI_REG_CHAN_CNTRL_1_IIOCHAN(chan), ADI_DDS_SCALE(scale));
	dds_write(st, ADI_REG_CHAN_CNTRL_2_IIOCHAN(chan), val);

	return 0;
}

static int cf_axi_dds_read_raw(struct iio_dev *indio_dev,
			   struct iio_chan_spec const *chan,
			   int *val,
			   int *val2,
			   long m)
{
	struct cf_axi_dds_state *st = iio_priv(indio_dev);
	struct cf_axi_converter *conv = iio_device_get_drvdata(indio_dev);
	unsigned long long val64;
	unsigned reg;
	int ret;

	mutex_lock(&indio_dev->mlock);

	switch (m) {
	case 0:
		if (!chan->output) {
			ret = -EINVAL;
			break;
		}
		*val = !!(dds_read(st, ADI_REG_CNTRL_1) & ADI_ENABLE);

		mutex_unlock(&indio_dev->mlock);
		return IIO_VAL_INT;
	case IIO_CHAN_INFO_SCALE:
		reg = ADI_TO_DDS_SCALE(dds_read(st, ADI_REG_CHAN_CNTRL_1_IIOCHAN(chan->channel)));
		if (!reg) {
			*val = 1;
			*val2 = 0;
		} else {
			*val = 0;
			*val2 = 1000000 >> reg;
		}
		mutex_unlock(&indio_dev->mlock);
		return IIO_VAL_INT_PLUS_MICRO;
	case IIO_CHAN_INFO_FREQUENCY:
		reg = dds_read(st, ADI_REG_CHAN_CNTRL_2_IIOCHAN(chan->channel));
		val64 = (u64)ADI_TO_DDS_INCR(reg) * (u64)st->dac_clk;
		do_div(val64, 0xFFFF);
		*val = val64;
		mutex_unlock(&indio_dev->mlock);
		return IIO_VAL_INT;
	case IIO_CHAN_INFO_PHASE:
<<<<<<< HEAD
		reg = dds_read(st, ADI_REG_CHAN_CNTRL_2_IIOCHAN(chan->channel));
		val64 = (u64)ADI_TO_DDS_INIT(reg) * 360000ULL;
		do_div(val64, 0xFFFF);
=======
		reg = dds_read(st, chan->address);
		val64 = (u64)(reg >> 16) * 360000ULL + (0x10000 / 2);
		do_div(val64, 0x10000);
>>>>>>> 313dae53
		*val = val64;
		mutex_unlock(&indio_dev->mlock);
		return IIO_VAL_INT;
	case IIO_CHAN_INFO_SAMP_FREQ:
		if (!conv->get_data_clk) {
			ret = -ENODEV;
			break;
		}
		*val = st->dac_clk = conv->get_data_clk(conv);
		mutex_unlock(&indio_dev->mlock);
		return IIO_VAL_INT;
	default:
		ret = conv->read_raw(indio_dev, chan, val, val2, m);
	}

	mutex_unlock(&indio_dev->mlock);

	return ret;
}

static int cf_axi_dds_write_raw(struct iio_dev *indio_dev,
			       struct iio_chan_spec const *chan,
			       int val,
			       int val2,
			       long mask)
{
	struct cf_axi_dds_state *st = iio_priv(indio_dev);
	struct cf_axi_converter *conv = iio_device_get_drvdata(indio_dev);
	unsigned long long val64;
	unsigned reg, ctrl_reg;
	int i, ret = 0;

	mutex_lock(&indio_dev->mlock);
	ctrl_reg = dds_read(st, ADI_REG_CNTRL_1);

	switch (mask) {
	case 0:
		if (!chan->output) {
			ret = -EINVAL;
			break;
		}

		if (val)
			ctrl_reg |= ADI_ENABLE;
		else
			ctrl_reg &= ~ADI_ENABLE;

		dds_write(st, ADI_REG_CNTRL_1, ctrl_reg);
		break;
	case IIO_CHAN_INFO_SCALE:
		if (val == 1) {
			i = 0;
		} else {
			for (i = 1; i < 16; i++)
				if (val2 == (1000000 >> i))
					break;
		}
		cf_axi_dds_stop(st);
		dds_write(st, ADI_REG_CHAN_CNTRL_1_IIOCHAN(chan->channel), ADI_DDS_SCALE(i));
		dds_write(st, ADI_REG_CNTRL_1, ctrl_reg);
		break;
	case IIO_CHAN_INFO_FREQUENCY:
		if (!chan->output) {
			st->dac_clk = val;
			break;
		}
		if (val > (st->dac_clk / 2)) {
			ret = -EINVAL;
			break;
		}
		cf_axi_dds_stop(st);
		reg = dds_read(st, ADI_REG_CHAN_CNTRL_2_IIOCHAN(chan->channel));
		reg &= ~ADI_DDS_INCR(~0);
		val64 = (u64) val * 0xFFFFULL;
		do_div(val64, st->dac_clk);
		reg |= ADI_DDS_INCR(val64) | 1;
		dds_write(st, ADI_REG_CHAN_CNTRL_2_IIOCHAN(chan->channel), reg);
		dds_write(st, ADI_REG_CNTRL_1, ctrl_reg);
		break;
	case IIO_CHAN_INFO_PHASE:
		if (val < 0 || val > 360000) {
			ret = -EINVAL;
			break;
		}

		if (val == 360000)
			val = 0;

		cf_axi_dds_stop(st);
<<<<<<< HEAD
		reg = dds_read(st, ADI_REG_CHAN_CNTRL_2_IIOCHAN(chan->channel));
		reg &= ~ADI_DDS_INIT(~0);
		val64 = (u64) val * 0xFFFFULL;
=======
		reg = dds_read(st, chan->address);
		reg &= 0x0000FFFF;
		val64 = (u64) val * 0x10000ULL + (360000 / 2);
>>>>>>> 313dae53
		do_div(val64, 360000);
		reg |= ADI_DDS_INIT(val64);
		dds_write(st, ADI_REG_CHAN_CNTRL_2_IIOCHAN(chan->channel), reg);
		dds_write(st, ADI_REG_CNTRL_1, ctrl_reg);
		break;
	case IIO_CHAN_INFO_SAMP_FREQ:
		if (!conv->write_raw) {
			ret = -ENODEV;
			break;
		}
		cf_axi_dds_stop(st);
		conv->write_raw(indio_dev, chan, val, val2, mask);
		st->dac_clk = conv->get_data_clk(conv);
		dds_write(st, ADI_REG_CNTRL_1, ctrl_reg);
		ret = cf_axi_dds_sync_frame(indio_dev);
		break;
	default:
		ret = conv->write_raw(indio_dev, chan, val, val2, mask);
	}

	mutex_unlock(&indio_dev->mlock);

	return ret;
}

static int cf_axi_dds_reg_access(struct iio_dev *indio_dev,
			      unsigned reg, unsigned writeval,
			      unsigned *readval)
{
	struct cf_axi_dds_state *st = iio_priv(indio_dev);
	struct cf_axi_converter *conv = iio_device_get_drvdata(indio_dev);
	int ret;

	if (IS_ERR(conv))
		return PTR_ERR(conv);

	if ((reg & ~DEBUGFS_DRA_PCORE_REG_MAGIC) > 0xFF)
		return -EINVAL;

	mutex_lock(&indio_dev->mlock);
	if (readval == NULL) {
		if (reg & DEBUGFS_DRA_PCORE_REG_MAGIC) {
			dds_write(st, reg & 0xFFFF, writeval);
			ret = 0;
		} else {
			ret = conv->write(conv->spi, reg, writeval & 0xFF);
		}
	} else {
		if (reg & DEBUGFS_DRA_PCORE_REG_MAGIC) {
			ret = dds_read(st, reg & 0xFFFF);
		} else {
			ret = conv->read(conv->spi, reg);
			if (ret < 0)
				return ret;
		}
		*readval = ret;
		ret = 0;

	}
	mutex_unlock(&indio_dev->mlock);

	return ret;
}

static const char * const cf_axi_dds_scale[] = {
	"1.000000", "0.500000", "0.250000", "0.125000",
	"0.062500", "0.031250", "0.015625", "0.007812",
	"0.003906", "0.001953", "0.000976", "0.000488",
	"0.000244", "0.000122", "0.000061", "0.000030"
};

static const struct iio_enum cf_axi_dds_scale_available = {
	.items = cf_axi_dds_scale,
	.num_items = ARRAY_SIZE(cf_axi_dds_scale),
};

static const struct iio_chan_spec_ext_info cf_axi_dds_ext_info[] = {
	IIO_ENUM_AVAILABLE("scale", &cf_axi_dds_scale_available),
	{ },
};

#define CF_AXI_DDS_CHAN(_chan, _address, _extend_name)			\
	{ .type = IIO_ALTVOLTAGE,					\
	  .indexed = 1,							\
	  .channel = _chan,						\
	  .info_mask_separate = BIT(IIO_CHAN_INFO_RAW) |		\
		       BIT(IIO_CHAN_INFO_SCALE) |			\
	  	       BIT(IIO_CHAN_INFO_PHASE) |			\
		       BIT(IIO_CHAN_INFO_FREQUENCY),			\
	  .info_mask_shared_by_type = BIT(IIO_CHAN_INFO_SAMP_FREQ),	\
	  .address = _address,						\
	  .output = 1,							\
	  .extend_name = _extend_name,					\
	  .ext_info = cf_axi_dds_ext_info,				\
	  }

#define CF_AXI_DDS_CHAN_BUF(_chan)					\
	{ .type = IIO_ALTVOLTAGE,					\
	  .indexed = 1,							\
	  .channel = _chan,						\
	  .info_mask = 0,						\
	  .output = 1,							\
	  .scan_index = _chan,						\
	  .scan_type = IIO_ST('s', 16, 16, 0),				\
}

static const struct cf_axi_dds_chip_info cf_axi_dds_chip_info_tbl[] = {
	[ID_AD9122] = {
		.name = "AD9122",
<<<<<<< HEAD
		.channel[0] = CF_AXI_DDS_CHAN(0, 0, "1A"),
		.channel[1] = CF_AXI_DDS_CHAN(1, 0, "1B"),
		.channel[2] = CF_AXI_DDS_CHAN(2, 0, "2A"),
		.channel[3] = CF_AXI_DDS_CHAN(3, 0, "2B"),
=======
		.channel[0] = CF_AXI_DDS_CHAN(0, CF_AXI_DDS_1A_OUTPUT_CTRL, "1A"),
		.channel[1] = CF_AXI_DDS_CHAN(1, CF_AXI_DDS_1B_OUTPUT_CTRL, "1B"),
		.channel[2] = CF_AXI_DDS_CHAN(2, CF_AXI_DDS_2A_OUTPUT_CTRL, "2A"),
		.channel[3] = CF_AXI_DDS_CHAN(3, CF_AXI_DDS_2B_OUTPUT_CTRL, "2B"),
		.channel[4] = {
			.type = IIO_TEMP,
			.indexed = 1,
			.channel = 0,
			.info_mask_separate = BIT(IIO_CHAN_INFO_PROCESSED),
		},
		.num_channels = 5,
>>>>>>> 313dae53
		.buf_channel[0] = CF_AXI_DDS_CHAN_BUF(0),
		.buf_channel[1] = CF_AXI_DDS_CHAN_BUF(1),
		.num_channels = 4,
		.num_buf_channels = 2,
	},
	[ID_AD9739A] = {
		.name = "AD9739A",
<<<<<<< HEAD
		.channel[0] = CF_AXI_DDS_CHAN(0, 0, "1A"),
		.channel[1] = CF_AXI_DDS_CHAN(1, 0, "1B"),
=======
		.channel[0] = CF_AXI_DDS_CHAN(0, CF_AXI_DDS_1A_OUTPUT_CTRL, "1A"),
		.channel[1] = CF_AXI_DDS_CHAN(1, CF_AXI_DDS_1B_OUTPUT_CTRL, "1B"),
		.channel[2] = CF_AXI_DDS_CHAN(2, CF_AXI_DDS_2A_OUTPUT_CTRL, "2A"),
		.channel[3] = CF_AXI_DDS_CHAN(3, CF_AXI_DDS_2B_OUTPUT_CTRL, "2B"),
		.num_channels = 4,
>>>>>>> 313dae53
		.buf_channel[0] = CF_AXI_DDS_CHAN_BUF(0),
		.num_channels = 2,
		.num_buf_channels = 1,

	},
};

static const struct iio_info cf_axi_dds_info = {
	.driver_module = THIS_MODULE,
	.read_raw = &cf_axi_dds_read_raw,
	.write_raw = &cf_axi_dds_write_raw,
	.debugfs_reg_access = &cf_axi_dds_reg_access,
};

static int dds_attach_spi_client(struct device *dev, void *data)
{
	struct dds_spidev *dds_spidev = data;

	if ((dds_spidev->of_nspi == dev->of_node) && dev->driver) {
		dds_spidev->dev_spi = dev;
		return 1;
	}

	return 0;
}

/* Match table for of_platform binding */
static const struct of_device_id cf_axi_dds_of_match[] = {
	{ .compatible = "xlnx,cf-ad9122-core-1.00.a", .data = (void*) 1},
	{ .compatible = "xlnx,cf-ad9739a-core-1.00.a", .data = (void*) 1},
	{ .compatible = "xlnx,cf-ad9122x2-core-1.00.a", .data = (void*) 1},
	{ .compatible = "xlnx,cf-ad9122-core-2.00.a", .data = (void*) 2},
	{ .compatible = "xlnx,axi-dac-4d-2c-1.00.a", .data = (void*) 2},
{ /* end of list */ },
};
MODULE_DEVICE_TABLE(of, cf_axi_dds_of_match);

static int cf_axi_dds_of_probe(struct platform_device *op)
{
	struct cf_axi_dds_state *st;
	struct iio_dev *indio_dev;
	struct device *dev = &op->dev;
	resource_size_t remap_size, phys_addr;
	struct dds_spidev dds_spidev;
	struct cf_axi_converter *conv;
	int ret;

	const struct of_device_id *of_id =
			of_match_device(cf_axi_dds_of_match, &op->dev);

	dev_dbg(dev, "Device Tree Probing \'%s\'\n",
			op->dev.of_node->name);

	/* Defer driver probe until matching spi
	 * converter driver is registered
	 */
	dds_spidev.of_nspi = of_parse_phandle(op->dev.of_node,
						 "spibus-connected", 0);
	if (!dds_spidev.of_nspi) {
		dev_err(&op->dev, "could not find spi node\n");
		return -ENODEV;
	}

	ret = bus_for_each_dev(&spi_bus_type, NULL, &dds_spidev,
			       dds_attach_spi_client);
	if (ret == 0)
		return -EPROBE_DEFER;

	if (!try_module_get(dds_spidev.dev_spi->driver->owner))
		return -ENODEV;
	get_device(dds_spidev.dev_spi);

	indio_dev = iio_device_alloc(sizeof(*st));
	if (indio_dev == NULL)
		return -ENOMEM;

	st = iio_priv(indio_dev);
	st->dev_spi = dds_spidev.dev_spi;

	dev_set_drvdata(dev, indio_dev);

	if (of_id && of_id->data)
		st->vers_id = (unsigned) of_id->data;
	else
		goto failed1;

	/* Get iospace for the device */
	ret = of_address_to_resource(op->dev.of_node, 0, &st->r_mem);
	if (ret) {
		dev_err(dev, "invalid address\n");
		goto failed1;
	}

	phys_addr = st->r_mem.start;
	remap_size = resource_size(&st->r_mem);
	if (!request_mem_region(phys_addr, remap_size, DRIVER_NAME)) {
		dev_err(dev, "Couldn't lock memory region at 0x%08llX\n",
			(unsigned long long)phys_addr);
		ret = -EBUSY;
		goto failed1;
	}

	/* Fill in configuration data and add them to the list */
	st->regs = ioremap(phys_addr, remap_size);
	if (st->regs == NULL) {
		dev_err(dev, "Couldn't ioremap memory at 0x%08llX\n",
			(unsigned long long)phys_addr);
		ret = -EFAULT;
		goto failed2;
	}

	conv = to_converter(st->dev_spi);
	if (IS_ERR(conv)) {
		ret = PTR_ERR(conv);
		goto failed3;
	}

	iio_device_set_drvdata(indio_dev, conv);
	conv->indio_dev = indio_dev;
	conv->pcore_sync = cf_axi_dds_sync_frame;
	conv->pcore_set_sed_pattern = cf_axi_dds_set_sed_pattern;

	st->dac_clk = conv->get_data_clk(conv);
	st->chip_info = &cf_axi_dds_chip_info_tbl[conv->id];

	indio_dev->dev.parent = dev;
	indio_dev->name = op->dev.of_node->name;
	indio_dev->channels = st->chip_info->channel;
	indio_dev->modes = INDIO_DIRECT_MODE;
	indio_dev->num_channels = st->chip_info->num_channels;

	st->iio_info = cf_axi_dds_info;
	st->iio_info.attrs = conv->attrs;
	indio_dev->info = &st->iio_info;

	dds_write(st, ADI_REG_RSTN, 0x0);
	dds_write(st, ADI_REG_RSTN, ADI_RSTN);

	ret = conv->setup(conv);
	if (ret < 0)
		goto failed3;

	dds_write(st, ADI_REG_CNTRL_1, 0);
	dds_write(st, ADI_REG_CNTRL_2,  ADI_DATA_SEL(DATA_SEL_DDS) | ADI_DATA_FORMAT);

	cf_axi_dds_default_setup(st, 0, 90000, 40000000, 2);
	cf_axi_dds_default_setup(st, 1, 90000, 40000000, 2);

	if (st->chip_info->num_channels == 4) {
		cf_axi_dds_default_setup(st, 2, 0, 40000000, 2);
		cf_axi_dds_default_setup(st, 3, 0, 40000000, 2);
	}

	dds_write(st, ADI_REG_CNTRL_1, ADI_ENABLE);

	cf_axi_dds_sync_frame(indio_dev);

	st->tx_chan = dma_request_slave_channel(&op->dev, "tx");
	if (!st->tx_chan) {
		dev_err(dev, "failed to find vdma device\n");
		goto failed3;
	}

	cf_axi_dds_configure_buffer(indio_dev);

	ret = iio_buffer_register(indio_dev,
				  st->chip_info->buf_channel, 2);
	if (ret)
		goto failed3;

skip_writebuf:
	ret = iio_device_register(indio_dev);
	if (ret)
		goto failed3;

	dev_info(dev, "Analog Devices CF_AXI_DDS_DDS %s (0x%X) at 0x%08llX mapped"
		" to 0x%p, probed DDS %s\n",
		dds_read(st, ADI_REG_ID) ? "SLAVE" : "MASTER",
		dds_read(st, ADI_REG_VERSION),
		 (unsigned long long)phys_addr, st->regs, st->chip_info->name);

	return 0;		/* success */

failed3:
	iounmap(st->regs);
failed2:
	release_mem_region(phys_addr, remap_size);
failed1:
	put_device(st->dev_spi);
	module_put(st->dev_spi->driver->owner);
	dev_set_drvdata(dev, NULL);
	iio_device_free(indio_dev);

	return ret;
}

static int cf_axi_dds_of_remove(struct platform_device *op)
{
	struct device *dev = &op->dev;
	struct iio_dev *indio_dev = dev_get_drvdata(dev);
	struct cf_axi_dds_state *st = iio_priv(indio_dev);

	iio_device_unregister(indio_dev);
	put_device(st->dev_spi);
	module_put(st->dev_spi->driver->owner);
	iounmap(st->regs);
	release_mem_region(st->r_mem.start, resource_size(&st->r_mem));

	if (st->tx_chan == NULL) {
		cf_axi_dds_unconfigure_buffer(indio_dev);
		dma_release_channel(st->tx_chan);
	}

	iio_device_free(indio_dev);
	dev_set_drvdata(dev, NULL);

	return 0;
}

static struct platform_driver cf_axi_dds_of_driver = {
	.driver = {
		.name = DRIVER_NAME,
		.owner = THIS_MODULE,
		.of_match_table = cf_axi_dds_of_match,
	},
	.probe		= cf_axi_dds_of_probe,
	.remove		= cf_axi_dds_of_remove,
};

module_platform_driver(cf_axi_dds_of_driver);

MODULE_AUTHOR("Michael Hennerich <michael.hennerich@analog.com>");
MODULE_DESCRIPTION("Analog Devices DDS");
MODULE_LICENSE("GPL v2");<|MERGE_RESOLUTION|>--- conflicted
+++ resolved
@@ -154,15 +154,9 @@
 		mutex_unlock(&indio_dev->mlock);
 		return IIO_VAL_INT;
 	case IIO_CHAN_INFO_PHASE:
-<<<<<<< HEAD
-		reg = dds_read(st, ADI_REG_CHAN_CNTRL_2_IIOCHAN(chan->channel));
-		val64 = (u64)ADI_TO_DDS_INIT(reg) * 360000ULL;
-		do_div(val64, 0xFFFF);
-=======
 		reg = dds_read(st, chan->address);
 		val64 = (u64)(reg >> 16) * 360000ULL + (0x10000 / 2);
 		do_div(val64, 0x10000);
->>>>>>> 313dae53
 		*val = val64;
 		mutex_unlock(&indio_dev->mlock);
 		return IIO_VAL_INT;
@@ -252,15 +246,9 @@
 			val = 0;
 
 		cf_axi_dds_stop(st);
-<<<<<<< HEAD
-		reg = dds_read(st, ADI_REG_CHAN_CNTRL_2_IIOCHAN(chan->channel));
-		reg &= ~ADI_DDS_INIT(~0);
-		val64 = (u64) val * 0xFFFFULL;
-=======
 		reg = dds_read(st, chan->address);
 		reg &= 0x0000FFFF;
 		val64 = (u64) val * 0x10000ULL + (360000 / 2);
->>>>>>> 313dae53
 		do_div(val64, 360000);
 		reg |= ADI_DDS_INIT(val64);
 		dds_write(st, ADI_REG_CHAN_CNTRL_2_IIOCHAN(chan->channel), reg);
@@ -370,41 +358,25 @@
 static const struct cf_axi_dds_chip_info cf_axi_dds_chip_info_tbl[] = {
 	[ID_AD9122] = {
 		.name = "AD9122",
-<<<<<<< HEAD
 		.channel[0] = CF_AXI_DDS_CHAN(0, 0, "1A"),
 		.channel[1] = CF_AXI_DDS_CHAN(1, 0, "1B"),
 		.channel[2] = CF_AXI_DDS_CHAN(2, 0, "2A"),
 		.channel[3] = CF_AXI_DDS_CHAN(3, 0, "2B"),
-=======
-		.channel[0] = CF_AXI_DDS_CHAN(0, CF_AXI_DDS_1A_OUTPUT_CTRL, "1A"),
-		.channel[1] = CF_AXI_DDS_CHAN(1, CF_AXI_DDS_1B_OUTPUT_CTRL, "1B"),
-		.channel[2] = CF_AXI_DDS_CHAN(2, CF_AXI_DDS_2A_OUTPUT_CTRL, "2A"),
-		.channel[3] = CF_AXI_DDS_CHAN(3, CF_AXI_DDS_2B_OUTPUT_CTRL, "2B"),
 		.channel[4] = {
 			.type = IIO_TEMP,
 			.indexed = 1,
 			.channel = 0,
 			.info_mask_separate = BIT(IIO_CHAN_INFO_PROCESSED),
 		},
-		.num_channels = 5,
->>>>>>> 313dae53
 		.buf_channel[0] = CF_AXI_DDS_CHAN_BUF(0),
 		.buf_channel[1] = CF_AXI_DDS_CHAN_BUF(1),
-		.num_channels = 4,
+		.num_channels = 5,
 		.num_buf_channels = 2,
 	},
 	[ID_AD9739A] = {
 		.name = "AD9739A",
-<<<<<<< HEAD
 		.channel[0] = CF_AXI_DDS_CHAN(0, 0, "1A"),
 		.channel[1] = CF_AXI_DDS_CHAN(1, 0, "1B"),
-=======
-		.channel[0] = CF_AXI_DDS_CHAN(0, CF_AXI_DDS_1A_OUTPUT_CTRL, "1A"),
-		.channel[1] = CF_AXI_DDS_CHAN(1, CF_AXI_DDS_1B_OUTPUT_CTRL, "1B"),
-		.channel[2] = CF_AXI_DDS_CHAN(2, CF_AXI_DDS_2A_OUTPUT_CTRL, "2A"),
-		.channel[3] = CF_AXI_DDS_CHAN(3, CF_AXI_DDS_2B_OUTPUT_CTRL, "2B"),
-		.num_channels = 4,
->>>>>>> 313dae53
 		.buf_channel[0] = CF_AXI_DDS_CHAN_BUF(0),
 		.num_channels = 2,
 		.num_buf_channels = 1,
