/*
 * Copyright 2009 Jerome Glisse.
 * All Rights Reserved.
 *
 * Permission is hereby granted, free of charge, to any person obtaining a
 * copy of this software and associated documentation files (the
 * "Software"), to deal in the Software without restriction, including
 * without limitation the rights to use, copy, modify, merge, publish,
 * distribute, sub license, and/or sell copies of the Software, and to
 * permit persons to whom the Software is furnished to do so, subject to
 * the following conditions:
 *
 * THE SOFTWARE IS PROVIDED "AS IS", WITHOUT WARRANTY OF ANY KIND, EXPRESS OR
 * IMPLIED, INCLUDING BUT NOT LIMITED TO THE WARRANTIES OF MERCHANTABILITY,
 * FITNESS FOR A PARTICULAR PURPOSE AND NON-INFRINGEMENT. IN NO EVENT SHALL
 * THE COPYRIGHT HOLDERS, AUTHORS AND/OR ITS SUPPLIERS BE LIABLE FOR ANY CLAIM,
 * DAMAGES OR OTHER LIABILITY, WHETHER IN AN ACTION OF CONTRACT, TORT OR
 * OTHERWISE, ARISING FROM, OUT OF OR IN CONNECTION WITH THE SOFTWARE OR THE
 * USE OR OTHER DEALINGS IN THE SOFTWARE.
 *
 * The above copyright notice and this permission notice (including the
 * next paragraph) shall be included in all copies or substantial portions
 * of the Software.
 *
 */
/*
 * Authors:
 *    Jerome Glisse <glisse@freedesktop.org>
 *    Dave Airlie
 */
#include <linux/seq_file.h>
#include <linux/atomic.h>
#include <linux/wait.h>
#include <linux/list.h>
#include <linux/kref.h>
#include <linux/slab.h>
#include "drmP.h"
#include "drm.h"
#include "radeon_reg.h"
#include "radeon.h"
#include "radeon_trace.h"

static void radeon_fence_write(struct radeon_device *rdev, u32 seq, int ring)
{
	if (rdev->wb.enabled) {
		*rdev->fence_drv[ring].cpu_addr = cpu_to_le32(seq);
	} else {
		WREG32(rdev->fence_drv[ring].scratch_reg, seq);
	}
}

static u32 radeon_fence_read(struct radeon_device *rdev, int ring)
{
	u32 seq = 0;

	if (rdev->wb.enabled) {
		seq = le32_to_cpu(*rdev->fence_drv[ring].cpu_addr);
	} else {
		seq = RREG32(rdev->fence_drv[ring].scratch_reg);
	}
	return seq;
}

int radeon_fence_emit(struct radeon_device *rdev, struct radeon_fence *fence)
{
	unsigned long irq_flags;

	write_lock_irqsave(&rdev->fence_lock, irq_flags);
	if (fence->emitted) {
		write_unlock_irqrestore(&rdev->fence_lock, irq_flags);
		return 0;
	}
	fence->seq = atomic_add_return(1, &rdev->fence_drv[fence->ring].seq);
	if (!rdev->ring[fence->ring].ready)
		/* FIXME: cp is not running assume everythings is done right
		 * away
		 */
		radeon_fence_write(rdev, fence->seq, fence->ring);
	else
		radeon_fence_ring_emit(rdev, fence->ring, fence);

	trace_radeon_fence_emit(rdev->ddev, fence->seq);
	fence->emitted = true;
	list_move_tail(&fence->list, &rdev->fence_drv[fence->ring].emitted);
	write_unlock_irqrestore(&rdev->fence_lock, irq_flags);
	return 0;
}

static bool radeon_fence_poll_locked(struct radeon_device *rdev, int ring)
{
	struct radeon_fence *fence;
	struct list_head *i, *n;
	uint32_t seq;
	bool wake = false;
	unsigned long cjiffies;

	seq = radeon_fence_read(rdev, ring);
	if (seq != rdev->fence_drv[ring].last_seq) {
		rdev->fence_drv[ring].last_seq = seq;
		rdev->fence_drv[ring].last_jiffies = jiffies;
		rdev->fence_drv[ring].last_timeout = RADEON_FENCE_JIFFIES_TIMEOUT;
	} else {
		cjiffies = jiffies;
		if (time_after(cjiffies, rdev->fence_drv[ring].last_jiffies)) {
			cjiffies -= rdev->fence_drv[ring].last_jiffies;
			if (time_after(rdev->fence_drv[ring].last_timeout, cjiffies)) {
				/* update the timeout */
				rdev->fence_drv[ring].last_timeout -= cjiffies;
			} else {
				/* the 500ms timeout is elapsed we should test
				 * for GPU lockup
				 */
				rdev->fence_drv[ring].last_timeout = 1;
			}
		} else {
			/* wrap around update last jiffies, we will just wait
			 * a little longer
			 */
			rdev->fence_drv[ring].last_jiffies = cjiffies;
		}
		return false;
	}
	n = NULL;
	list_for_each(i, &rdev->fence_drv[ring].emitted) {
		fence = list_entry(i, struct radeon_fence, list);
		if (fence->seq == seq) {
			n = i;
			break;
		}
	}
	/* all fence previous to this one are considered as signaled */
	if (n) {
		i = n;
		do {
			n = i->prev;
			list_move_tail(i, &rdev->fence_drv[ring].signaled);
			fence = list_entry(i, struct radeon_fence, list);
			fence->signaled = true;
			i = n;
		} while (i != &rdev->fence_drv[ring].emitted);
		wake = true;
	}
	return wake;
}

static void radeon_fence_destroy(struct kref *kref)
{
	unsigned long irq_flags;
        struct radeon_fence *fence;

	fence = container_of(kref, struct radeon_fence, kref);
	write_lock_irqsave(&fence->rdev->fence_lock, irq_flags);
	list_del(&fence->list);
	fence->emitted = false;
	write_unlock_irqrestore(&fence->rdev->fence_lock, irq_flags);
	if (fence->semaphore)
		radeon_semaphore_free(fence->rdev, fence->semaphore);
	kfree(fence);
}

int radeon_fence_create(struct radeon_device *rdev,
			struct radeon_fence **fence,
			int ring)
{
	unsigned long irq_flags;

	*fence = kmalloc(sizeof(struct radeon_fence), GFP_KERNEL);
	if ((*fence) == NULL) {
		return -ENOMEM;
	}
	kref_init(&((*fence)->kref));
	(*fence)->rdev = rdev;
	(*fence)->emitted = false;
	(*fence)->signaled = false;
	(*fence)->seq = 0;
	(*fence)->ring = ring;
	(*fence)->semaphore = NULL;
	INIT_LIST_HEAD(&(*fence)->list);

	write_lock_irqsave(&rdev->fence_lock, irq_flags);
	list_add_tail(&(*fence)->list, &rdev->fence_drv[ring].created);
	write_unlock_irqrestore(&rdev->fence_lock, irq_flags);
	return 0;
}

bool radeon_fence_signaled(struct radeon_fence *fence)
{
	unsigned long irq_flags;
	bool signaled = false;

	if (!fence)
		return true;

	if (fence->rdev->gpu_lockup)
		return true;

	write_lock_irqsave(&fence->rdev->fence_lock, irq_flags);
	signaled = fence->signaled;
	/* if we are shuting down report all fence as signaled */
	if (fence->rdev->shutdown) {
		signaled = true;
	}
	if (!fence->emitted) {
		WARN(1, "Querying an unemitted fence : %p !\n", fence);
		signaled = true;
	}
	if (!signaled) {
		radeon_fence_poll_locked(fence->rdev, fence->ring);
		signaled = fence->signaled;
	}
	write_unlock_irqrestore(&fence->rdev->fence_lock, irq_flags);
	return signaled;
}

int radeon_fence_wait(struct radeon_fence *fence, bool intr)
{
	struct radeon_device *rdev;
	unsigned long irq_flags, timeout;
	u32 seq;
	int r;

	if (fence == NULL) {
		WARN(1, "Querying an invalid fence : %p !\n", fence);
		return 0;
	}
	rdev = fence->rdev;
	if (radeon_fence_signaled(fence)) {
		return 0;
	}
	timeout = rdev->fence_drv[fence->ring].last_timeout;
retry:
	/* save current sequence used to check for GPU lockup */
	seq = rdev->fence_drv[fence->ring].last_seq;
	trace_radeon_fence_wait_begin(rdev->ddev, seq);
	if (intr) {
		radeon_irq_kms_sw_irq_get(rdev, fence->ring);
		r = wait_event_interruptible_timeout(rdev->fence_drv[fence->ring].queue,
				radeon_fence_signaled(fence), timeout);
		radeon_irq_kms_sw_irq_put(rdev, fence->ring);
		if (unlikely(r < 0)) {
			return r;
		}
	} else {
		radeon_irq_kms_sw_irq_get(rdev, fence->ring);
		r = wait_event_timeout(rdev->fence_drv[fence->ring].queue,
			 radeon_fence_signaled(fence), timeout);
		radeon_irq_kms_sw_irq_put(rdev, fence->ring);
	}
	trace_radeon_fence_wait_end(rdev->ddev, seq);
	if (unlikely(!radeon_fence_signaled(fence))) {
		/* we were interrupted for some reason and fence isn't
		 * isn't signaled yet, resume wait
		 */
		if (r) {
			timeout = r;
			goto retry;
		}
		/* don't protect read access to rdev->fence_drv[t].last_seq
		 * if we experiencing a lockup the value doesn't change
		 */
		if (seq == rdev->fence_drv[fence->ring].last_seq &&
		    radeon_gpu_is_lockup(rdev, &rdev->ring[fence->ring])) {
			/* good news we believe it's a lockup */
			printk(KERN_WARNING "GPU lockup (waiting for 0x%08X last fence id 0x%08X)\n",
			     fence->seq, seq);
			/* FIXME: what should we do ? marking everyone
			 * as signaled for now
			 */
			rdev->gpu_lockup = true;
			r = radeon_gpu_reset(rdev);
			if (r)
				return r;
			radeon_fence_write(rdev, fence->seq, fence->ring);
			rdev->gpu_lockup = false;
		}
		timeout = RADEON_FENCE_JIFFIES_TIMEOUT;
		write_lock_irqsave(&rdev->fence_lock, irq_flags);
		rdev->fence_drv[fence->ring].last_timeout = RADEON_FENCE_JIFFIES_TIMEOUT;
		rdev->fence_drv[fence->ring].last_jiffies = jiffies;
		write_unlock_irqrestore(&rdev->fence_lock, irq_flags);
		goto retry;
	}
	return 0;
}

int radeon_fence_wait_next(struct radeon_device *rdev, int ring)
{
	unsigned long irq_flags;
	struct radeon_fence *fence;
	int r;

	if (rdev->gpu_lockup) {
		return 0;
	}
	write_lock_irqsave(&rdev->fence_lock, irq_flags);
	if (list_empty(&rdev->fence_drv[ring].emitted)) {
		write_unlock_irqrestore(&rdev->fence_lock, irq_flags);
		return 0;
	}
	fence = list_entry(rdev->fence_drv[ring].emitted.next,
			   struct radeon_fence, list);
	radeon_fence_ref(fence);
	write_unlock_irqrestore(&rdev->fence_lock, irq_flags);
	r = radeon_fence_wait(fence, false);
	radeon_fence_unref(&fence);
	return r;
}

int radeon_fence_wait_last(struct radeon_device *rdev, int ring)
{
	unsigned long irq_flags;
	struct radeon_fence *fence;
	int r;

	if (rdev->gpu_lockup) {
		return 0;
	}
	write_lock_irqsave(&rdev->fence_lock, irq_flags);
	if (list_empty(&rdev->fence_drv[ring].emitted)) {
		write_unlock_irqrestore(&rdev->fence_lock, irq_flags);
		return 0;
	}
	fence = list_entry(rdev->fence_drv[ring].emitted.prev,
			   struct radeon_fence, list);
	radeon_fence_ref(fence);
	write_unlock_irqrestore(&rdev->fence_lock, irq_flags);
	r = radeon_fence_wait(fence, false);
	radeon_fence_unref(&fence);
	return r;
}

struct radeon_fence *radeon_fence_ref(struct radeon_fence *fence)
{
	kref_get(&fence->kref);
	return fence;
}

void radeon_fence_unref(struct radeon_fence **fence)
{
	struct radeon_fence *tmp = *fence;

	*fence = NULL;
	if (tmp) {
		kref_put(&tmp->kref, radeon_fence_destroy);
	}
}

void radeon_fence_process(struct radeon_device *rdev, int ring)
{
	unsigned long irq_flags;
	bool wake;

	write_lock_irqsave(&rdev->fence_lock, irq_flags);
	wake = radeon_fence_poll_locked(rdev, ring);
	write_unlock_irqrestore(&rdev->fence_lock, irq_flags);
	if (wake) {
		wake_up_all(&rdev->fence_drv[ring].queue);
	}
}

int radeon_fence_count_emitted(struct radeon_device *rdev, int ring)
{
	unsigned long irq_flags;
	int not_processed = 0;

	read_lock_irqsave(&rdev->fence_lock, irq_flags);
<<<<<<< HEAD
	if (!rdev->fence_drv[ring].initialized)
		return 0;
=======
	if (!rdev->fence_drv[ring].initialized) {
		read_unlock_irqrestore(&rdev->fence_lock, irq_flags);
		return 0;
	}
>>>>>>> c16fa4f2

	if (!list_empty(&rdev->fence_drv[ring].emitted)) {
		struct list_head *ptr;
		list_for_each(ptr, &rdev->fence_drv[ring].emitted) {
			/* count up to 3, that's enought info */
			if (++not_processed >= 3)
				break;
		}
	}
	read_unlock_irqrestore(&rdev->fence_lock, irq_flags);
	return not_processed;
}

int radeon_fence_driver_start_ring(struct radeon_device *rdev, int ring)
{
	unsigned long irq_flags;
	uint64_t index;
	int r;

	write_lock_irqsave(&rdev->fence_lock, irq_flags);
	radeon_scratch_free(rdev, rdev->fence_drv[ring].scratch_reg);
	if (rdev->wb.use_event) {
		rdev->fence_drv[ring].scratch_reg = 0;
		index = R600_WB_EVENT_OFFSET + ring * 4;
	} else {
		r = radeon_scratch_get(rdev, &rdev->fence_drv[ring].scratch_reg);
		if (r) {
			dev_err(rdev->dev, "fence failed to get scratch register\n");
			write_unlock_irqrestore(&rdev->fence_lock, irq_flags);
			return r;
		}
		index = RADEON_WB_SCRATCH_OFFSET +
			rdev->fence_drv[ring].scratch_reg -
			rdev->scratch.reg_base;
<<<<<<< HEAD
	}
	rdev->fence_drv[ring].cpu_addr = &rdev->wb.wb[index/4];
	rdev->fence_drv[ring].gpu_addr = rdev->wb.gpu_addr + index;
	radeon_fence_write(rdev, atomic_read(&rdev->fence_drv[ring].seq), ring);
	rdev->fence_drv[ring].initialized = true;
	DRM_INFO("fence driver on ring %d use gpu addr 0x%08Lx and cpu addr 0x%p\n",
		 ring, rdev->fence_drv[ring].gpu_addr, rdev->fence_drv[ring].cpu_addr);
	write_unlock_irqrestore(&rdev->fence_lock, irq_flags);
	return 0;
}

static void radeon_fence_driver_init_ring(struct radeon_device *rdev, int ring)
{
	rdev->fence_drv[ring].scratch_reg = -1;
	rdev->fence_drv[ring].cpu_addr = NULL;
	rdev->fence_drv[ring].gpu_addr = 0;
	atomic_set(&rdev->fence_drv[ring].seq, 0);
	INIT_LIST_HEAD(&rdev->fence_drv[ring].created);
	INIT_LIST_HEAD(&rdev->fence_drv[ring].emitted);
	INIT_LIST_HEAD(&rdev->fence_drv[ring].signaled);
	init_waitqueue_head(&rdev->fence_drv[ring].queue);
	rdev->fence_drv[ring].initialized = false;
}

int radeon_fence_driver_init(struct radeon_device *rdev)
{
	unsigned long irq_flags;
	int ring;

	write_lock_irqsave(&rdev->fence_lock, irq_flags);
	for (ring = 0; ring < RADEON_NUM_RINGS; ring++) {
		radeon_fence_driver_init_ring(rdev, ring);
	}
=======
	}
	rdev->fence_drv[ring].cpu_addr = &rdev->wb.wb[index/4];
	rdev->fence_drv[ring].gpu_addr = rdev->wb.gpu_addr + index;
	radeon_fence_write(rdev, atomic_read(&rdev->fence_drv[ring].seq), ring);
	rdev->fence_drv[ring].initialized = true;
	DRM_INFO("fence driver on ring %d use gpu addr 0x%08Lx and cpu addr 0x%p\n",
		 ring, rdev->fence_drv[ring].gpu_addr, rdev->fence_drv[ring].cpu_addr);
	write_unlock_irqrestore(&rdev->fence_lock, irq_flags);
	return 0;
}

static void radeon_fence_driver_init_ring(struct radeon_device *rdev, int ring)
{
	rdev->fence_drv[ring].scratch_reg = -1;
	rdev->fence_drv[ring].cpu_addr = NULL;
	rdev->fence_drv[ring].gpu_addr = 0;
	atomic_set(&rdev->fence_drv[ring].seq, 0);
	INIT_LIST_HEAD(&rdev->fence_drv[ring].created);
	INIT_LIST_HEAD(&rdev->fence_drv[ring].emitted);
	INIT_LIST_HEAD(&rdev->fence_drv[ring].signaled);
	init_waitqueue_head(&rdev->fence_drv[ring].queue);
	rdev->fence_drv[ring].initialized = false;
}

int radeon_fence_driver_init(struct radeon_device *rdev)
{
	unsigned long irq_flags;
	int ring;

	write_lock_irqsave(&rdev->fence_lock, irq_flags);
	for (ring = 0; ring < RADEON_NUM_RINGS; ring++) {
		radeon_fence_driver_init_ring(rdev, ring);
	}
>>>>>>> c16fa4f2
	write_unlock_irqrestore(&rdev->fence_lock, irq_flags);
	if (radeon_debugfs_fence_init(rdev)) {
		dev_err(rdev->dev, "fence debugfs file creation failed\n");
	}
	return 0;
}

void radeon_fence_driver_fini(struct radeon_device *rdev)
{
	unsigned long irq_flags;
	int ring;

	for (ring = 0; ring < RADEON_NUM_RINGS; ring++) {
		if (!rdev->fence_drv[ring].initialized)
			continue;
		radeon_fence_wait_last(rdev, ring);
		wake_up_all(&rdev->fence_drv[ring].queue);
		write_lock_irqsave(&rdev->fence_lock, irq_flags);
		radeon_scratch_free(rdev, rdev->fence_drv[ring].scratch_reg);
		write_unlock_irqrestore(&rdev->fence_lock, irq_flags);
		rdev->fence_drv[ring].initialized = false;
	}
}


/*
 * Fence debugfs
 */
#if defined(CONFIG_DEBUG_FS)
static int radeon_debugfs_fence_info(struct seq_file *m, void *data)
{
	struct drm_info_node *node = (struct drm_info_node *)m->private;
	struct drm_device *dev = node->minor->dev;
	struct radeon_device *rdev = dev->dev_private;
	struct radeon_fence *fence;
	int i;

	for (i = 0; i < RADEON_NUM_RINGS; ++i) {
		if (!rdev->fence_drv[i].initialized)
			continue;

		seq_printf(m, "--- ring %d ---\n", i);
		seq_printf(m, "Last signaled fence 0x%08X\n",
			   radeon_fence_read(rdev, i));
		if (!list_empty(&rdev->fence_drv[i].emitted)) {
			fence = list_entry(rdev->fence_drv[i].emitted.prev,
					   struct radeon_fence, list);
			seq_printf(m, "Last emitted fence %p with 0x%08X\n",
				   fence,  fence->seq);
		}
	}
	return 0;
}

static struct drm_info_list radeon_debugfs_fence_list[] = {
	{"radeon_fence_info", &radeon_debugfs_fence_info, 0, NULL},
};
#endif

int radeon_debugfs_fence_init(struct radeon_device *rdev)
{
#if defined(CONFIG_DEBUG_FS)
	return radeon_debugfs_add_files(rdev, radeon_debugfs_fence_list, 1);
#else
	return 0;
#endif
}<|MERGE_RESOLUTION|>--- conflicted
+++ resolved
@@ -364,15 +364,10 @@
 	int not_processed = 0;
 
 	read_lock_irqsave(&rdev->fence_lock, irq_flags);
-<<<<<<< HEAD
-	if (!rdev->fence_drv[ring].initialized)
-		return 0;
-=======
 	if (!rdev->fence_drv[ring].initialized) {
 		read_unlock_irqrestore(&rdev->fence_lock, irq_flags);
 		return 0;
 	}
->>>>>>> c16fa4f2
 
 	if (!list_empty(&rdev->fence_drv[ring].emitted)) {
 		struct list_head *ptr;
@@ -407,7 +402,6 @@
 		index = RADEON_WB_SCRATCH_OFFSET +
 			rdev->fence_drv[ring].scratch_reg -
 			rdev->scratch.reg_base;
-<<<<<<< HEAD
 	}
 	rdev->fence_drv[ring].cpu_addr = &rdev->wb.wb[index/4];
 	rdev->fence_drv[ring].gpu_addr = rdev->wb.gpu_addr + index;
@@ -441,41 +435,6 @@
 	for (ring = 0; ring < RADEON_NUM_RINGS; ring++) {
 		radeon_fence_driver_init_ring(rdev, ring);
 	}
-=======
-	}
-	rdev->fence_drv[ring].cpu_addr = &rdev->wb.wb[index/4];
-	rdev->fence_drv[ring].gpu_addr = rdev->wb.gpu_addr + index;
-	radeon_fence_write(rdev, atomic_read(&rdev->fence_drv[ring].seq), ring);
-	rdev->fence_drv[ring].initialized = true;
-	DRM_INFO("fence driver on ring %d use gpu addr 0x%08Lx and cpu addr 0x%p\n",
-		 ring, rdev->fence_drv[ring].gpu_addr, rdev->fence_drv[ring].cpu_addr);
-	write_unlock_irqrestore(&rdev->fence_lock, irq_flags);
-	return 0;
-}
-
-static void radeon_fence_driver_init_ring(struct radeon_device *rdev, int ring)
-{
-	rdev->fence_drv[ring].scratch_reg = -1;
-	rdev->fence_drv[ring].cpu_addr = NULL;
-	rdev->fence_drv[ring].gpu_addr = 0;
-	atomic_set(&rdev->fence_drv[ring].seq, 0);
-	INIT_LIST_HEAD(&rdev->fence_drv[ring].created);
-	INIT_LIST_HEAD(&rdev->fence_drv[ring].emitted);
-	INIT_LIST_HEAD(&rdev->fence_drv[ring].signaled);
-	init_waitqueue_head(&rdev->fence_drv[ring].queue);
-	rdev->fence_drv[ring].initialized = false;
-}
-
-int radeon_fence_driver_init(struct radeon_device *rdev)
-{
-	unsigned long irq_flags;
-	int ring;
-
-	write_lock_irqsave(&rdev->fence_lock, irq_flags);
-	for (ring = 0; ring < RADEON_NUM_RINGS; ring++) {
-		radeon_fence_driver_init_ring(rdev, ring);
-	}
->>>>>>> c16fa4f2
 	write_unlock_irqrestore(&rdev->fence_lock, irq_flags);
 	if (radeon_debugfs_fence_init(rdev)) {
 		dev_err(rdev->dev, "fence debugfs file creation failed\n");
